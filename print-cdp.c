--- conflicted
+++ resolved
@@ -106,9 +106,8 @@
 	while (tptr < (pptr+length)) {
 		ND_TCHECK2(*tptr, CDP_HEADER_LEN); /* read out Type and Length */
 		type = EXTRACT_16BITS(tptr);
-<<<<<<< HEAD
-		len  = EXTRACT_16BITS(tptr+2); /* object length includes the 4 bytes header length */
-		if (len < 4) {
+		len  = EXTRACT_16BITS(tptr+CDP_HEADER_OFFSET); /* object length includes the 4 bytes header length */
+		if (len < CDP_HEADER_LEN) {
                     if (ndo->ndo_vflag)
                         ND_PRINT((ndo, "\n\t%s (0x%02x), length: %u byte%s (too short)",
                                tok2str(cdp_tlv_values,"unknown field type", type),
@@ -121,13 +120,8 @@
                                len));
                     break;
                 }
-                tptr += 4;
-                len -= 4;
-=======
-		len  = EXTRACT_16BITS(tptr+CDP_HEADER_OFFSET); /* object length includes the 4 bytes header length */
                 tptr += CDP_HEADER_LEN;
                 len -= CDP_HEADER_LEN;
->>>>>>> fb3ee4f1
 
 		ND_TCHECK2(*tptr, len);
 
