--- conflicted
+++ resolved
@@ -62,18 +62,6 @@
             !(opt_len == 20 && (flags & (TH_SYN | TH_ACK)) == TH_ACK))
                 return 0;
 
-<<<<<<< HEAD
-        if (mpc->ver != 0) {
-                printf(" Unknown Version (%d)", mpc->ver);
-                return 1;
-        }
-
-        if (mpc->c)
-                printf(" csum");
-        printf(" {0x%" PRIx64, EXTRACT_64BITS(&mpc->sender_key));
-        if (opt_len == 20) /* ACK */
-                printf(",0x%" PRIx64, EXTRACT_64BITS(&mpc->receiver_key));
-=======
         if (MP_CAPABLE_OPT_VERSION(mpc->sub_ver) != 0) {
                 printf(" Unknown Version (%d)", MP_CAPABLE_OPT_VERSION(mpc->sub_ver));
                 return 1;
@@ -84,7 +72,6 @@
         printf(" {0x%" PRIx64, EXTRACT_64BITS(mpc->sender_key));
         if (opt_len == 20) /* ACK */
                 printf(",0x%" PRIx64, EXTRACT_64BITS(mpc->receiver_key));
->>>>>>> 04aa650d
         printf("}");
         return 1;
 }
@@ -99,30 +86,13 @@
                 return 0;
 
         if (opt_len != 24) {
-<<<<<<< HEAD
-                if (mpj->b)
-=======
                 if (mpj->sub_b & MP_JOIN_B)
->>>>>>> 04aa650d
                         printf(" backup");
                 printf(" id %u", mpj->addr_id);
         }
 
         switch (opt_len) {
         case 12: /* SYN */
-<<<<<<< HEAD
-                printf(" token 0x%" PRIx32 " nonce 0x%" PRIx32,
-                        EXTRACT_32BITS(&mpj->u.syn.token),
-                        EXTRACT_32BITS(&mpj->u.syn.nonce));
-                break;
-        case 16: /* SYN/ACK */
-                printf(" hmac 0x%" PRIx64 " nonce 0x%" PRIx32,
-                        EXTRACT_64BITS(&mpj->u.synack.mac),
-                        EXTRACT_32BITS(&mpj->u.synack.nonce));
-                break;
-        case 24: {/* ACK */
-                int i;
-=======
                 printf(" token 0x%x" " nonce 0x%x",
                         EXTRACT_32BITS(mpj->u.syn.token),
                         EXTRACT_32BITS(mpj->u.syn.nonce));
@@ -134,7 +104,6 @@
                 break;
         case 24: {/* ACK */
                 size_t i;
->>>>>>> 04aa650d
                 printf(" hmac 0x");
                 for (i = 0; i < sizeof(mpj->u.ack.mac); ++i)
                         printf("%02x", mpj->u.ack.mac[i]);
@@ -181,11 +150,7 @@
              opt_len != mp_dss_len(mdss, 0)) || flags & TH_SYN)
                 return 0;
 
-<<<<<<< HEAD
-        if (mdss->F)
-=======
         if (mdss->flags & MP_DSS_F)
->>>>>>> 04aa650d
                 printf(" fin");
 
         opt += 4;
@@ -229,17 +194,8 @@
             !((opt_len == 20 || opt_len == 22) && ipver == 6))
                 return 0;
 
-<<<<<<< HEAD
-        if (!((opt_len == 8 || opt_len == 10) && add_addr->ipver == 4) &&
-            !((opt_len == 20 || opt_len == 22) && add_addr->ipver == 6))
-                return 0;
-
-        printf(" id %u", add_addr->addr_id);
-        switch (add_addr->ipver) {
-=======
         printf(" id %u", add_addr->addr_id);
         switch (ipver) {
->>>>>>> 04aa650d
         case 4:
                 printf(" %s", ipaddr_string(add_addr->u.v4.addr));
                 if (opt_len == 10)
@@ -247,27 +203,15 @@
                 break;
         case 6:
 #ifdef INET6
-<<<<<<< HEAD
-                printf(" %s", ip6addr_string(&add_addr->u.v6.addr));
-#endif
-=======
                 printf(" %s", ip6addr_string(add_addr->u.v6.addr));
 #endif
                 if (opt_len == 22)
                         printf(":%u", EXTRACT_16BITS(add_addr->u.v6.port));
->>>>>>> 04aa650d
                 break;
         default:
                 return 0;
         }
 
-<<<<<<< HEAD
-        if (opt_len == 10 || opt_len == 22)
-                printf(":%" PRIu16, ntohs(add_addr->ipver == 4 ?
-                                         add_addr->u.v4.port :
-                                         add_addr->u.v6.port));
-=======
->>>>>>> 04aa650d
         return 1;
 }
 
@@ -275,9 +219,6 @@
 {
         struct mp_remove_addr *remove_addr = (struct mp_remove_addr *) opt;
         u_int8_t *addr_id = &remove_addr->addrs_id;
-
-        if (opt_len < 4)
-                return 0;
 
         if (opt_len < 4)
                 return 0;
@@ -296,11 +237,7 @@
         if (opt_len != 3 && opt_len != 4)
                 return 0;
 
-<<<<<<< HEAD
-        if (mpp->b)
-=======
         if (mpp->sub_b & MP_PRIO_B)
->>>>>>> 04aa650d
                 printf(" backup");
         else
                 printf(" non-backup");
@@ -310,11 +247,7 @@
         return 1;
 }
 
-<<<<<<< HEAD
-static int mp_fail_print(const u_char *opt, u_int opt_len, u_char flags)
-=======
 static int mp_fail_print(const u_char *opt, u_int opt_len, u_char flags _U_)
->>>>>>> 04aa650d
 {
         if (opt_len != 12)
                 return 0;
@@ -323,11 +256,7 @@
         return 1;
 }
 
-<<<<<<< HEAD
-static int mp_fast_close_print(const u_char *opt, u_int opt_len, u_char flags)
-=======
 static int mp_fast_close_print(const u_char *opt, u_int opt_len, u_char flags _U_)
->>>>>>> 04aa650d
 {
         if (opt_len != 12)
                 return 0;
@@ -360,11 +289,7 @@
                 return 0;
 
         opt = (struct mptcp_option *) cp;
-<<<<<<< HEAD
-        subtype = min(opt->sub, MPTCP_SUB_FCLOSE + 1);
-=======
         subtype = min(MPTCP_OPT_SUBTYPE(opt->sub_etc), MPTCP_SUB_FCLOSE + 1);
->>>>>>> 04aa650d
 
         printf(" %s", mptcp_options[subtype].name);
         return mptcp_options[subtype].print(cp, len, flags);
