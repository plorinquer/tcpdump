/*
 * Copyright (C) 1999 WIDE Project.
 * All rights reserved.
 *
 * Redistribution and use in source and binary forms, with or without
 * modification, are permitted provided that the following conditions
 * are met:
 * 1. Redistributions of source code must retain the above copyright
 *    notice, this list of conditions and the following disclaimer.
 * 2. Redistributions in binary form must reproduce the above copyright
 *    notice, this list of conditions and the following disclaimer in the
 *    documentation and/or other materials provided with the distribution.
 * 3. Neither the name of the project nor the names of its contributors
 *    may be used to endorse or promote products derived from this software
 *    without specific prior written permission.
 *
 * THIS SOFTWARE IS PROVIDED BY THE PROJECT AND CONTRIBUTORS ``AS IS'' AND
 * ANY EXPRESS OR IMPLIED WARRANTIES, INCLUDING, BUT NOT LIMITED TO, THE
 * IMPLIED WARRANTIES OF MERCHANTABILITY AND FITNESS FOR A PARTICULAR PURPOSE
 * ARE DISCLAIMED.  IN NO EVENT SHALL THE PROJECT OR CONTRIBUTORS BE LIABLE
 * FOR ANY DIRECT, INDIRECT, INCIDENTAL, SPECIAL, EXEMPLARY, OR CONSEQUENTIAL
 * DAMAGES (INCLUDING, BUT NOT LIMITED TO, PROCUREMENT OF SUBSTITUTE GOODS
 * OR SERVICES; LOSS OF USE, DATA, OR PROFITS; OR BUSINESS INTERRUPTION)
 * HOWEVER CAUSED AND ON ANY THEORY OF LIABILITY, WHETHER IN CONTRACT, STRICT
 * LIABILITY, OR TORT (INCLUDING NEGLIGENCE OR OTHERWISE) ARISING IN ANY WAY
 * OUT OF THE USE OF THIS SOFTWARE, EVEN IF ADVISED OF THE POSSIBILITY OF
 * SUCH DAMAGE.
 *
 * Extensively modified by Hannes Gredler (hannes@gredler.at) for more
 * complete BGP support.
 */

/* \summary: Border Gateway Protocol (BGP) printer */

#ifdef HAVE_CONFIG_H
#include "config.h"
#endif

#include <netdissect-stdinc.h>

#include <stdio.h>
#include <string.h>

#include "netdissect.h"
#include "addrtoname.h"
#include "extract.h"
#include "af.h"
#include "l2vpn.h"

struct bgp {
	nd_byte     bgp_marker[16];
	nd_uint16_t bgp_len;
	nd_uint8_t  bgp_type;
};
#define BGP_SIZE		19	/* unaligned */

#define BGP_OPEN		1
#define BGP_UPDATE		2
#define BGP_NOTIFICATION	3
#define BGP_KEEPALIVE		4
#define BGP_ROUTE_REFRESH       5

static const struct tok bgp_msg_values[] = {
    { BGP_OPEN,                 "Open"},
    { BGP_UPDATE,               "Update"},
    { BGP_NOTIFICATION,         "Notification"},
    { BGP_KEEPALIVE,            "Keepalive"},
    { BGP_ROUTE_REFRESH,        "Route Refresh"},
    { 0, NULL}
};

struct bgp_open {
	nd_byte     bgpo_marker[16];
	nd_uint16_t bgpo_len;
	nd_uint8_t  bgpo_type;
	nd_uint8_t  bgpo_version;
	nd_uint16_t bgpo_myas;
	nd_uint16_t bgpo_holdtime;
	nd_uint32_t bgpo_id;
	nd_uint8_t  bgpo_optlen;
	/* options should follow */
};
#define BGP_OPEN_SIZE		29	/* unaligned */

struct bgp_opt {
	nd_uint8_t bgpopt_type;
	nd_uint8_t bgpopt_len;
	/* variable length */
};
#define BGP_OPT_SIZE		2	/* some compilers may pad to 4 bytes */
#define BGP_CAP_HEADER_SIZE	2	/* some compilers may pad to 4 bytes */

struct bgp_notification {
	nd_byte     bgpn_marker[16];
	nd_uint16_t bgpn_len;
	nd_uint8_t  bgpn_type;
	nd_uint8_t  bgpn_major;
	nd_uint8_t  bgpn_minor;
};
#define BGP_NOTIFICATION_SIZE		21	/* unaligned */

struct bgp_route_refresh {
	nd_byte     bgp_marker[16];
	nd_uint16_t len;
	nd_uint8_t  type;   /* No padding after this; afi is, in fact, not aligned */
	nd_uint16_t afi;
	nd_uint8_t  res;
	nd_uint8_t  safi;
};
#define BGP_ROUTE_REFRESH_SIZE          23

#define bgp_attr_lenlen(flags, p) \
	(((flags) & 0x10) ? 2 : 1)
#define bgp_attr_len(flags, p) \
	(((flags) & 0x10) ? EXTRACT_BE_U_2(p) : EXTRACT_U_1(p))

#define BGPTYPE_ORIGIN			1
#define BGPTYPE_AS_PATH			2
#define BGPTYPE_NEXT_HOP		3
#define BGPTYPE_MULTI_EXIT_DISC		4
#define BGPTYPE_LOCAL_PREF		5
#define BGPTYPE_ATOMIC_AGGREGATE	6
#define BGPTYPE_AGGREGATOR		7
#define	BGPTYPE_COMMUNITIES		8	/* RFC1997 */
#define	BGPTYPE_ORIGINATOR_ID		9	/* RFC4456 */
#define	BGPTYPE_CLUSTER_LIST		10	/* RFC4456 */
#define	BGPTYPE_DPA			11	/* deprecated, draft-ietf-idr-bgp-dpa */
#define	BGPTYPE_ADVERTISERS		12	/* deprecated RFC1863 */
#define	BGPTYPE_RCID_PATH		13	/* deprecated RFC1863 */
#define BGPTYPE_MP_REACH_NLRI		14	/* RFC4760 */
#define BGPTYPE_MP_UNREACH_NLRI		15	/* RFC4760 */
#define BGPTYPE_EXTD_COMMUNITIES        16      /* RFC4360 */
#define BGPTYPE_AS4_PATH	        17      /* RFC6793 */
#define BGPTYPE_AGGREGATOR4		18      /* RFC6793 */
#define BGPTYPE_PMSI_TUNNEL             22      /* RFC6514 */
#define BGPTYPE_TUNNEL_ENCAP            23      /* RFC5512 */
#define BGPTYPE_TRAFFIC_ENG             24      /* RFC5543 */
#define BGPTYPE_IPV6_EXTD_COMMUNITIES   25      /* RFC5701 */
#define BGPTYPE_AIGP                    26      /* RFC7311 */
#define BGPTYPE_PE_DISTINGUISHER_LABEL  27      /* RFC6514 */
#define BGPTYPE_ENTROPY_LABEL           28      /* RFC6790 */
#define BGPTYPE_LARGE_COMMUNITY		32	/* draft-ietf-idr-large-community-05 */
#define BGPTYPE_ATTR_SET               128      /* RFC6368 */

#define BGP_MP_NLRI_MINSIZE              3       /* End of RIB Marker detection */

static const struct tok bgp_attr_values[] = {
    { BGPTYPE_ORIGIN,           "Origin"},
    { BGPTYPE_AS_PATH,          "AS Path"},
    { BGPTYPE_AS4_PATH,         "AS4 Path"},
    { BGPTYPE_NEXT_HOP,         "Next Hop"},
    { BGPTYPE_MULTI_EXIT_DISC,  "Multi Exit Discriminator"},
    { BGPTYPE_LOCAL_PREF,       "Local Preference"},
    { BGPTYPE_ATOMIC_AGGREGATE, "Atomic Aggregate"},
    { BGPTYPE_AGGREGATOR,       "Aggregator"},
    { BGPTYPE_AGGREGATOR4,      "Aggregator4"},
    { BGPTYPE_COMMUNITIES,      "Community"},
    { BGPTYPE_ORIGINATOR_ID,    "Originator ID"},
    { BGPTYPE_CLUSTER_LIST,     "Cluster List"},
    { BGPTYPE_DPA,              "DPA"},
    { BGPTYPE_ADVERTISERS,      "Advertisers"},
    { BGPTYPE_RCID_PATH,        "RCID Path / Cluster ID"},
    { BGPTYPE_MP_REACH_NLRI,    "Multi-Protocol Reach NLRI"},
    { BGPTYPE_MP_UNREACH_NLRI,  "Multi-Protocol Unreach NLRI"},
    { BGPTYPE_EXTD_COMMUNITIES, "Extended Community"},
    { BGPTYPE_PMSI_TUNNEL,      "PMSI Tunnel"},
    { BGPTYPE_TUNNEL_ENCAP,     "Tunnel Encapsulation"},
    { BGPTYPE_TRAFFIC_ENG,      "Traffic Engineering"},
    { BGPTYPE_IPV6_EXTD_COMMUNITIES, "IPv6 Extended Community"},
    { BGPTYPE_AIGP,             "Accumulated IGP Metric"},
    { BGPTYPE_PE_DISTINGUISHER_LABEL, "PE Distinguisher Label"},
    { BGPTYPE_ENTROPY_LABEL,    "Entropy Label"},
    { BGPTYPE_LARGE_COMMUNITY,  "Large Community"},
    { BGPTYPE_ATTR_SET,         "Attribute Set"},
    { 255,                      "Reserved for development"},
    { 0, NULL}
};

#define BGP_AS_SET             1
#define BGP_AS_SEQUENCE        2
#define BGP_CONFED_AS_SEQUENCE 3 /* draft-ietf-idr-rfc3065bis-01 */
#define BGP_CONFED_AS_SET      4 /* draft-ietf-idr-rfc3065bis-01  */

#define BGP_AS_SEG_TYPE_MIN    BGP_AS_SET
#define BGP_AS_SEG_TYPE_MAX    BGP_CONFED_AS_SET

static const struct tok bgp_as_path_segment_open_values[] = {
    { BGP_AS_SEQUENCE,         ""},
    { BGP_AS_SET,              "{ "},
    { BGP_CONFED_AS_SEQUENCE,  "( "},
    { BGP_CONFED_AS_SET,       "({ "},
    { 0, NULL}
};

static const struct tok bgp_as_path_segment_close_values[] = {
    { BGP_AS_SEQUENCE,         ""},
    { BGP_AS_SET,              "}"},
    { BGP_CONFED_AS_SEQUENCE,  ")"},
    { BGP_CONFED_AS_SET,       "})"},
    { 0, NULL}
};

#define BGP_OPT_AUTH                    1
#define BGP_OPT_CAP                     2

static const struct tok bgp_opt_values[] = {
    { BGP_OPT_AUTH,             "Authentication Information"},
    { BGP_OPT_CAP,              "Capabilities Advertisement"},
    { 0, NULL}
};

#define BGP_CAPCODE_MP                  1 /* RFC2858 */
#define BGP_CAPCODE_RR                  2 /* RFC2918 */
#define BGP_CAPCODE_ORF                 3 /* RFC5291 */
#define BGP_CAPCODE_MR                  4 /* RFC3107 */
#define BGP_CAPCODE_EXT_NH              5 /* RFC5549 */
#define BGP_CAPCODE_RESTART            64 /* RFC4724  */
#define BGP_CAPCODE_AS_NEW             65 /* RFC6793 */
#define BGP_CAPCODE_DYN_CAP            67 /* draft-ietf-idr-dynamic-cap */
#define BGP_CAPCODE_MULTISESS          68 /* draft-ietf-idr-bgp-multisession */
#define BGP_CAPCODE_ADD_PATH           69 /* RFC7911 */
#define BGP_CAPCODE_ENH_RR             70 /* draft-keyur-bgp-enhanced-route-refresh */
#define BGP_CAPCODE_RR_CISCO          128

static const struct tok bgp_capcode_values[] = {
    { BGP_CAPCODE_MP,           "Multiprotocol Extensions"},
    { BGP_CAPCODE_RR,           "Route Refresh"},
    { BGP_CAPCODE_ORF,          "Cooperative Route Filtering"},
    { BGP_CAPCODE_MR,           "Multiple Routes to a Destination"},
    { BGP_CAPCODE_EXT_NH,       "Extended Next Hop Encoding"},
    { BGP_CAPCODE_RESTART,      "Graceful Restart"},
    { BGP_CAPCODE_AS_NEW,       "32-Bit AS Number"},
    { BGP_CAPCODE_DYN_CAP,      "Dynamic Capability"},
    { BGP_CAPCODE_MULTISESS,    "Multisession BGP"},
    { BGP_CAPCODE_ADD_PATH,     "Multiple Paths"},
    { BGP_CAPCODE_ENH_RR,       "Enhanced Route Refresh"},
    { BGP_CAPCODE_RR_CISCO,     "Route Refresh (Cisco)"},
    { 0, NULL}
};

#define BGP_NOTIFY_MAJOR_MSG            1
#define BGP_NOTIFY_MAJOR_OPEN           2
#define BGP_NOTIFY_MAJOR_UPDATE         3
#define BGP_NOTIFY_MAJOR_HOLDTIME       4
#define BGP_NOTIFY_MAJOR_FSM            5
#define BGP_NOTIFY_MAJOR_CEASE          6
#define BGP_NOTIFY_MAJOR_CAP            7

static const struct tok bgp_notify_major_values[] = {
    { BGP_NOTIFY_MAJOR_MSG,     "Message Header Error"},
    { BGP_NOTIFY_MAJOR_OPEN,    "OPEN Message Error"},
    { BGP_NOTIFY_MAJOR_UPDATE,  "UPDATE Message Error"},
    { BGP_NOTIFY_MAJOR_HOLDTIME,"Hold Timer Expired"},
    { BGP_NOTIFY_MAJOR_FSM,     "Finite State Machine Error"},
    { BGP_NOTIFY_MAJOR_CEASE,   "Cease"},
    { BGP_NOTIFY_MAJOR_CAP,     "Capability Message Error"},
    { 0, NULL}
};

/* draft-ietf-idr-cease-subcode-02 */
#define BGP_NOTIFY_MINOR_CEASE_MAXPRFX  1
/* draft-ietf-idr-shutdown-07 */
#define BGP_NOTIFY_MINOR_CEASE_SHUT     2
#define BGP_NOTIFY_MINOR_CEASE_RESET    4
#define BGP_NOTIFY_MINOR_CEASE_ADMIN_SHUTDOWN_LEN   128
static const struct tok bgp_notify_minor_cease_values[] = {
    { BGP_NOTIFY_MINOR_CEASE_MAXPRFX, "Maximum Number of Prefixes Reached"},
    { BGP_NOTIFY_MINOR_CEASE_SHUT,    "Administrative Shutdown"},
    { 3,                        "Peer Unconfigured"},
    { BGP_NOTIFY_MINOR_CEASE_RESET,   "Administrative Reset"},
    { 5,                        "Connection Rejected"},
    { 6,                        "Other Configuration Change"},
    { 7,                        "Connection Collision Resolution"},
    { 0, NULL}
};

static const struct tok bgp_notify_minor_msg_values[] = {
    { 1,                        "Connection Not Synchronized"},
    { 2,                        "Bad Message Length"},
    { 3,                        "Bad Message Type"},
    { 0, NULL}
};

static const struct tok bgp_notify_minor_open_values[] = {
    { 1,                        "Unsupported Version Number"},
    { 2,                        "Bad Peer AS"},
    { 3,                        "Bad BGP Identifier"},
    { 4,                        "Unsupported Optional Parameter"},
    { 5,                        "Authentication Failure"},
    { 6,                        "Unacceptable Hold Time"},
    { 7,                        "Capability Message Error"},
    { 0, NULL}
};

static const struct tok bgp_notify_minor_update_values[] = {
    { 1,                        "Malformed Attribute List"},
    { 2,                        "Unrecognized Well-known Attribute"},
    { 3,                        "Missing Well-known Attribute"},
    { 4,                        "Attribute Flags Error"},
    { 5,                        "Attribute Length Error"},
    { 6,                        "Invalid ORIGIN Attribute"},
    { 7,                        "AS Routing Loop"},
    { 8,                        "Invalid NEXT_HOP Attribute"},
    { 9,                        "Optional Attribute Error"},
    { 10,                       "Invalid Network Field"},
    { 11,                       "Malformed AS_PATH"},
    { 0, NULL}
};

static const struct tok bgp_notify_minor_fsm_values[] = {
    { 0,                        "Unspecified Error"},
    { 1,                        "In OpenSent State"},
    { 2,                        "In OpenConfirm State"},
    { 3,                        "In Established State"},
    { 0, NULL }
};

static const struct tok bgp_notify_minor_cap_values[] = {
    { 1,                        "Invalid Action Value" },
    { 2,                        "Invalid Capability Length" },
    { 3,                        "Malformed Capability Value" },
    { 4,                        "Unsupported Capability Code" },
    { 0, NULL }
};

static const struct tok bgp_origin_values[] = {
    { 0,                        "IGP"},
    { 1,                        "EGP"},
    { 2,                        "Incomplete"},
    { 0, NULL}
};

#define BGP_PMSI_TUNNEL_RSVP_P2MP 1
#define BGP_PMSI_TUNNEL_LDP_P2MP  2
#define BGP_PMSI_TUNNEL_PIM_SSM   3
#define BGP_PMSI_TUNNEL_PIM_SM    4
#define BGP_PMSI_TUNNEL_PIM_BIDIR 5
#define BGP_PMSI_TUNNEL_INGRESS   6
#define BGP_PMSI_TUNNEL_LDP_MP2MP 7

static const struct tok bgp_pmsi_tunnel_values[] = {
    { BGP_PMSI_TUNNEL_RSVP_P2MP, "RSVP-TE P2MP LSP"},
    { BGP_PMSI_TUNNEL_LDP_P2MP, "LDP P2MP LSP"},
    { BGP_PMSI_TUNNEL_PIM_SSM, "PIM-SSM Tree"},
    { BGP_PMSI_TUNNEL_PIM_SM, "PIM-SM Tree"},
    { BGP_PMSI_TUNNEL_PIM_BIDIR, "PIM-Bidir Tree"},
    { BGP_PMSI_TUNNEL_INGRESS, "Ingress Replication"},
    { BGP_PMSI_TUNNEL_LDP_MP2MP, "LDP MP2MP LSP"},
    { 0, NULL}
};

static const struct tok bgp_pmsi_flag_values[] = {
    { 0x01, "Leaf Information required"},
    { 0, NULL}
};

#define BGP_AIGP_TLV 1

static const struct tok bgp_aigp_values[] = {
    { BGP_AIGP_TLV, "AIGP"},
    { 0, NULL}
};

/* Subsequent address family identifier, RFC2283 section 7 */
#define SAFNUM_RES                      0
#define SAFNUM_UNICAST                  1
#define SAFNUM_MULTICAST                2
#define SAFNUM_UNIMULTICAST             3       /* deprecated now */
/* labeled BGP RFC3107 */
#define SAFNUM_LABUNICAST               4
/* RFC6514 */
#define SAFNUM_MULTICAST_VPN            5
/* draft-nalawade-kapoor-tunnel-safi */
#define SAFNUM_TUNNEL                   64
/* RFC4761 */
#define SAFNUM_VPLS                     65
/* RFC6037 */
#define SAFNUM_MDT                      66
/* RFC4364 */
#define SAFNUM_VPNUNICAST               128
/* RFC6513 */
#define SAFNUM_VPNMULTICAST             129
#define SAFNUM_VPNUNIMULTICAST          130     /* deprecated now */
/* RFC4684 */
#define SAFNUM_RT_ROUTING_INFO          132

#define BGP_VPN_RD_LEN                  8

static const struct tok bgp_safi_values[] = {
    { SAFNUM_RES,               "Reserved"},
    { SAFNUM_UNICAST,           "Unicast"},
    { SAFNUM_MULTICAST,         "Multicast"},
    { SAFNUM_UNIMULTICAST,      "Unicast+Multicast"},
    { SAFNUM_LABUNICAST,        "labeled Unicast"},
    { SAFNUM_TUNNEL,            "Tunnel"},
    { SAFNUM_VPLS,              "VPLS"},
    { SAFNUM_MDT,               "MDT"},
    { SAFNUM_VPNUNICAST,        "labeled VPN Unicast"},
    { SAFNUM_VPNMULTICAST,      "labeled VPN Multicast"},
    { SAFNUM_VPNUNIMULTICAST,   "labeled VPN Unicast+Multicast"},
    { SAFNUM_RT_ROUTING_INFO,   "Route Target Routing Information"},
    { SAFNUM_MULTICAST_VPN,     "Multicast VPN"},
    { 0, NULL }
};

/* well-known community */
#define BGP_COMMUNITY_NO_EXPORT			0xffffff01
#define BGP_COMMUNITY_NO_ADVERT			0xffffff02
#define BGP_COMMUNITY_NO_EXPORT_SUBCONFED	0xffffff03

/* Extended community type - draft-ietf-idr-bgp-ext-communities-05 */
#define BGP_EXT_COM_RT_0        0x0002  /* Route Target,Format AS(2bytes):AN(4bytes) */
#define BGP_EXT_COM_RT_1        0x0102  /* Route Target,Format IP address:AN(2bytes) */
#define BGP_EXT_COM_RT_2        0x0202  /* Route Target,Format AN(4bytes):local(2bytes) */
#define BGP_EXT_COM_RO_0        0x0003  /* Route Origin,Format AS(2bytes):AN(4bytes) */
#define BGP_EXT_COM_RO_1        0x0103  /* Route Origin,Format IP address:AN(2bytes) */
#define BGP_EXT_COM_RO_2        0x0203  /* Route Origin,Format AN(4bytes):local(2bytes) */
#define BGP_EXT_COM_LINKBAND    0x4004  /* Link Bandwidth,Format AS(2B):Bandwidth(4B) */
                                        /* rfc2547 bgp-mpls-vpns */
#define BGP_EXT_COM_VPN_ORIGIN  0x0005  /* OSPF Domain ID / VPN of Origin  - draft-rosen-vpns-ospf-bgp-mpls */
#define BGP_EXT_COM_VPN_ORIGIN2 0x0105  /* duplicate - keep for backwards compatibility */
#define BGP_EXT_COM_VPN_ORIGIN3 0x0205  /* duplicate - keep for backwards compatibility */
#define BGP_EXT_COM_VPN_ORIGIN4 0x8005  /* duplicate - keep for backwards compatibility */

#define BGP_EXT_COM_OSPF_RTYPE  0x0306  /* OSPF Route Type,Format Area(4B):RouteType(1B):Options(1B) */
#define BGP_EXT_COM_OSPF_RTYPE2 0x8000  /* duplicate - keep for backwards compatibility */

#define BGP_EXT_COM_OSPF_RID    0x0107  /* OSPF Router ID,Format RouterID(4B):Unused(2B) */
#define BGP_EXT_COM_OSPF_RID2   0x8001  /* duplicate - keep for backwards compatibility */

#define BGP_EXT_COM_L2INFO      0x800a  /* draft-kompella-ppvpn-l2vpn */

#define BGP_EXT_COM_SOURCE_AS   0x0009  /* RFC-ietf-l3vpn-2547bis-mcast-bgp-08.txt */
#define BGP_EXT_COM_VRF_RT_IMP  0x010b  /* RFC-ietf-l3vpn-2547bis-mcast-bgp-08.txt */
#define BGP_EXT_COM_L2VPN_RT_0  0x000a  /* L2VPN Identifier,Format AS(2bytes):AN(4bytes) */
#define BGP_EXT_COM_L2VPN_RT_1  0xF10a  /* L2VPN Identifier,Format IP address:AN(2bytes) */

/* http://www.cisco.com/en/US/tech/tk436/tk428/technologies_tech_note09186a00801eb09a.shtml  */
#define BGP_EXT_COM_EIGRP_GEN   0x8800
#define BGP_EXT_COM_EIGRP_METRIC_AS_DELAY  0x8801
#define BGP_EXT_COM_EIGRP_METRIC_REL_NH_BW 0x8802
#define BGP_EXT_COM_EIGRP_METRIC_LOAD_MTU  0x8803
#define BGP_EXT_COM_EIGRP_EXT_REMAS_REMID  0x8804
#define BGP_EXT_COM_EIGRP_EXT_REMPROTO_REMMETRIC 0x8805

static const struct tok bgp_extd_comm_flag_values[] = {
    { 0x8000,                  "vendor-specific"},
    { 0x4000,                  "non-transitive"},
    { 0, NULL},
};

static const struct tok bgp_extd_comm_subtype_values[] = {
    { BGP_EXT_COM_RT_0,        "target"},
    { BGP_EXT_COM_RT_1,        "target"},
    { BGP_EXT_COM_RT_2,        "target"},
    { BGP_EXT_COM_RO_0,        "origin"},
    { BGP_EXT_COM_RO_1,        "origin"},
    { BGP_EXT_COM_RO_2,        "origin"},
    { BGP_EXT_COM_LINKBAND,    "link-BW"},
    { BGP_EXT_COM_VPN_ORIGIN,  "ospf-domain"},
    { BGP_EXT_COM_VPN_ORIGIN2, "ospf-domain"},
    { BGP_EXT_COM_VPN_ORIGIN3, "ospf-domain"},
    { BGP_EXT_COM_VPN_ORIGIN4, "ospf-domain"},
    { BGP_EXT_COM_OSPF_RTYPE,  "ospf-route-type"},
    { BGP_EXT_COM_OSPF_RTYPE2, "ospf-route-type"},
    { BGP_EXT_COM_OSPF_RID,    "ospf-router-id"},
    { BGP_EXT_COM_OSPF_RID2,   "ospf-router-id"},
    { BGP_EXT_COM_L2INFO,      "layer2-info"},
    { BGP_EXT_COM_EIGRP_GEN , "eigrp-general-route (flag, tag)" },
    { BGP_EXT_COM_EIGRP_METRIC_AS_DELAY , "eigrp-route-metric (AS, delay)" },
    { BGP_EXT_COM_EIGRP_METRIC_REL_NH_BW , "eigrp-route-metric (reliability, nexthop, bandwidth)" },
    { BGP_EXT_COM_EIGRP_METRIC_LOAD_MTU , "eigrp-route-metric (load, MTU)" },
    { BGP_EXT_COM_EIGRP_EXT_REMAS_REMID , "eigrp-external-route (remote-AS, remote-ID)" },
    { BGP_EXT_COM_EIGRP_EXT_REMPROTO_REMMETRIC , "eigrp-external-route (remote-proto, remote-metric)" },
    { BGP_EXT_COM_SOURCE_AS, "source-AS" },
    { BGP_EXT_COM_VRF_RT_IMP, "vrf-route-import"},
    { BGP_EXT_COM_L2VPN_RT_0, "l2vpn-id"},
    { BGP_EXT_COM_L2VPN_RT_1, "l2vpn-id"},
    { 0, NULL},
};

/* OSPF codes for  BGP_EXT_COM_OSPF_RTYPE draft-rosen-vpns-ospf-bgp-mpls  */
#define BGP_OSPF_RTYPE_RTR      1 /* OSPF Router LSA */
#define BGP_OSPF_RTYPE_NET      2 /* OSPF Network LSA */
#define BGP_OSPF_RTYPE_SUM      3 /* OSPF Summary LSA */
#define BGP_OSPF_RTYPE_EXT      5 /* OSPF External LSA, note that ASBR doesn't apply to MPLS-VPN */
#define BGP_OSPF_RTYPE_NSSA     7 /* OSPF NSSA External*/
#define BGP_OSPF_RTYPE_SHAM     129 /* OSPF-MPLS-VPN Sham link */
#define BGP_OSPF_RTYPE_METRIC_TYPE 0x1 /* LSB of RTYPE Options Field */

static const struct tok bgp_extd_comm_ospf_rtype_values[] = {
  { BGP_OSPF_RTYPE_RTR, "Router" },
  { BGP_OSPF_RTYPE_NET, "Network" },
  { BGP_OSPF_RTYPE_SUM, "Summary" },
  { BGP_OSPF_RTYPE_EXT, "External" },
  { BGP_OSPF_RTYPE_NSSA,"NSSA External" },
  { BGP_OSPF_RTYPE_SHAM,"MPLS-VPN Sham" },
  { 0, NULL },
};

/* ADD-PATH Send/Receive field values */
static const struct tok bgp_add_path_recvsend[] = {
  { 1, "Receive" },
  { 2, "Send" },
  { 3, "Both" },
  { 0, NULL },
};

static char astostr[20];

/*
 * as_printf
 *
 * Convert an AS number into a string and return string pointer.
 *
 * Depending on bflag is set or not, AS number is converted into ASDOT notation
 * or plain number notation.
 *
 */
static char *
as_printf(netdissect_options *ndo,
          char *str, int size, u_int asnum)
{
	if (!ndo->ndo_bflag || asnum <= 0xFFFF) {
		snprintf(str, size, "%u", asnum);
	} else {
		snprintf(str, size, "%u.%u", asnum >> 16, asnum & 0xFFFF);
	}
	return str;
}

#define ITEMCHECK(minlen) if (itemlen < minlen) goto badtlv;

int
decode_prefix4(netdissect_options *ndo,
               const u_char *pptr, u_int itemlen, char *buf, u_int buflen)
{
	struct in_addr addr;
	u_int plen, plenbytes;

	ND_TCHECK_1(pptr);
	ITEMCHECK(1);
	plen = EXTRACT_U_1(pptr);
	if (32 < plen)
		return -1;
	itemlen -= 1;

	memset(&addr, 0, sizeof(addr));
	plenbytes = (plen + 7) / 8;
	ND_TCHECK_LEN(pptr + 1, plenbytes);
	ITEMCHECK(plenbytes);
	memcpy(&addr, pptr + 1, plenbytes);
	if (plen % 8) {
		((u_char *)&addr)[plenbytes - 1] &=
			((0xff00 >> (plen % 8)) & 0xff);
	}
	snprintf(buf, buflen, "%s/%d", ipaddr_string(ndo, &addr), plen);
	return 1 + plenbytes;

trunc:
	return -2;

badtlv:
	return -3;
}

static int
decode_labeled_prefix4(netdissect_options *ndo,
                       const u_char *pptr, u_int itemlen, char *buf, u_int buflen)
{
	struct in_addr addr;
	u_int plen, plenbytes;

	/* prefix length and label = 4 bytes */
	ND_TCHECK_4(pptr);
	ITEMCHECK(4);
	plen = EXTRACT_U_1(pptr);   /* get prefix length */

        /* this is one of the weirdnesses of rfc3107
           the label length (actually the label + COS bits)
           is added to the prefix length;
           we also do only read out just one label -
           there is no real application for advertisement of
           stacked labels in a single BGP message
        */

	if (24 > plen)
		return -1;

        plen-=24; /* adjust prefixlen - labellength */

	if (32 < plen)
		return -1;
	itemlen -= 4;

	memset(&addr, 0, sizeof(addr));
	plenbytes = (plen + 7) / 8;
	ND_TCHECK_LEN(pptr + 4, plenbytes);
	ITEMCHECK(plenbytes);
	memcpy(&addr, pptr + 4, plenbytes);
	if (plen % 8) {
		((u_char *)&addr)[plenbytes - 1] &=
			((0xff00 >> (plen % 8)) & 0xff);
	}
        /* the label may get offsetted by 4 bits so lets shift it right */
	snprintf(buf, buflen, "%s/%d, label:%u %s",
                 ipaddr_string(ndo, &addr),
                 plen,
                 EXTRACT_BE_U_3(pptr + 1)>>4,
                 ((pptr[3]&1)==0) ? "(BOGUS: Bottom of Stack NOT set!)" : "(bottom)" );

	return 4 + plenbytes;

trunc:
	return -2;

badtlv:
	return -3;
}

/*
 * bgp_vpn_ip_print
 *
 * print an ipv4 or ipv6 address into a buffer dependend on address length.
 */
static char *
bgp_vpn_ip_print(netdissect_options *ndo,
                 const u_char *pptr, u_int addr_length)
{

    /* worst case string is s fully formatted v6 address */
    static char addr[sizeof("1234:5678:89ab:cdef:1234:5678:89ab:cdef")];
    char *pos = addr;

    switch(addr_length) {
    case (sizeof(struct in_addr) << 3): /* 32 */
        ND_TCHECK_LEN(pptr, sizeof(struct in_addr));
        snprintf(pos, sizeof(addr), "%s", ipaddr_string(ndo, pptr));
        break;
    case (sizeof(struct in6_addr) << 3): /* 128 */
        ND_TCHECK_LEN(pptr, sizeof(struct in6_addr));
        snprintf(pos, sizeof(addr), "%s", ip6addr_string(ndo, pptr));
        break;
    default:
        snprintf(pos, sizeof(addr), "bogus address length %u", addr_length);
        break;
    }
    pos += strlen(pos);

trunc:
    *(pos) = '\0';
    return (addr);
}

/*
 * bgp_vpn_sg_print
 *
 * print an multicast s,g entry into a buffer.
 * the s,g entry is encoded like this.
 *
 * +-----------------------------------+
 * | Multicast Source Length (1 octet) |
 * +-----------------------------------+
 * |   Multicast Source (Variable)     |
 * +-----------------------------------+
 * |  Multicast Group Length (1 octet) |
 * +-----------------------------------+
 * |  Multicast Group   (Variable)     |
 * +-----------------------------------+
 *
 * return the number of bytes read from the wire.
 */
static int
bgp_vpn_sg_print(netdissect_options *ndo,
                 const u_char *pptr, char *buf, u_int buflen)
{
    uint8_t addr_length;
    u_int total_length, offset;

    total_length = 0;

    /* Source address length, encoded in bits */
    ND_TCHECK_1(pptr);
    addr_length = EXTRACT_U_1(pptr);
    pptr++;

    /* Source address */
    ND_TCHECK_LEN(pptr, (addr_length >> 3));
    total_length += (addr_length >> 3) + 1;
    offset = strlen(buf);
    if (addr_length) {
        snprintf(buf + offset, buflen - offset, ", Source %s",
                 bgp_vpn_ip_print(ndo, pptr, addr_length));
        pptr += (addr_length >> 3);
    }

    /* Group address length, encoded in bits */
    ND_TCHECK_1(pptr);
    addr_length = EXTRACT_U_1(pptr);
    pptr++;

    /* Group address */
    ND_TCHECK_LEN(pptr, (addr_length >> 3));
    total_length += (addr_length >> 3) + 1;
    offset = strlen(buf);
    if (addr_length) {
        snprintf(buf + offset, buflen - offset, ", Group %s",
                 bgp_vpn_ip_print(ndo, pptr, addr_length));
        pptr += (addr_length >> 3);
    }

trunc:
    return (total_length);
}

/* RDs and RTs share the same semantics
 * we use bgp_vpn_rd_print for
 * printing route targets inside a NLRI */
char *
bgp_vpn_rd_print(netdissect_options *ndo,
                 const u_char *pptr)
{
   /* allocate space for the largest possible string */
    static char rd[sizeof("xxxxxxxxxx:xxxxx (xxx.xxx.xxx.xxx:xxxxx)")];
    char *pos = rd;

    /* ok lets load the RD format */
    switch (EXTRACT_BE_U_2(pptr)) {

        /* 2-byte-AS:number fmt*/
    case 0:
        snprintf(pos, sizeof(rd) - (pos - rd), "%u:%u (= %u.%u.%u.%u)",
                 EXTRACT_BE_U_2(pptr + 2),
                 EXTRACT_BE_U_4(pptr + 4),
                 EXTRACT_U_1(pptr + 4), EXTRACT_U_1(pptr + 5),
                 EXTRACT_U_1(pptr + 6), EXTRACT_U_1(pptr + 7));
        break;
        /* IP-address:AS fmt*/

    case 1:
        snprintf(pos, sizeof(rd) - (pos - rd), "%u.%u.%u.%u:%u",
            EXTRACT_U_1(pptr + 2), EXTRACT_U_1(pptr + 3),
            EXTRACT_U_1(pptr + 4), EXTRACT_U_1(pptr + 5),
            EXTRACT_BE_U_2(pptr + 6));
        break;

        /* 4-byte-AS:number fmt*/
    case 2:
	snprintf(pos, sizeof(rd) - (pos - rd), "%s:%u (%u.%u.%u.%u:%u)",
	    as_printf(ndo, astostr, sizeof(astostr), EXTRACT_BE_U_4(pptr + 2)),
	    EXTRACT_BE_U_2(pptr + 6), EXTRACT_U_1(pptr + 2),
	    EXTRACT_U_1(pptr + 3), EXTRACT_U_1(pptr + 4),
	    EXTRACT_U_1(pptr + 5), EXTRACT_BE_U_2(pptr + 6));
        break;
    default:
        snprintf(pos, sizeof(rd) - (pos - rd), "unknown RD format");
        break;
    }
    pos += strlen(pos);
    *(pos) = '\0';
    return (rd);
}

static int
decode_rt_routing_info(netdissect_options *ndo,
                       const u_char *pptr, char *buf, u_int buflen)
{
	uint8_t route_target[8];
	u_int plen;
	char asbuf[sizeof(astostr)]; /* bgp_vpn_rd_print() overwrites astostr */

	/* NLRI "prefix length" from RFC 2858 Section 4. */
	ND_TCHECK_1(pptr);
	plen = EXTRACT_U_1(pptr);   /* get prefix length */

	/* NLRI "prefix" (ibid), valid lengths are { 0, 32, 33, ..., 96 } bits.
	 * RFC 4684 Section 4 defines the layout of "origin AS" and "route
	 * target" fields inside the "prefix" depending on its length.
	 */
	if (0 == plen) {
		/* Without "origin AS", without "route target". */
		snprintf(buf, buflen, "default route target");
		return 1;
	}

	if (32 > plen)
		return -1;

	/* With at least "origin AS", possibly with "route target". */
	ND_TCHECK_4(pptr + 1);
	as_printf(ndo, asbuf, sizeof(asbuf), EXTRACT_BE_U_4(pptr + 1));

        plen-=32; /* adjust prefix length */

	if (64 < plen)
		return -1;

	/* From now on (plen + 7) / 8 evaluates to { 0, 1, 2, ..., 8 }
	 * and gives the number of octets in the variable-length "route
	 * target" field inside this NLRI "prefix". Look for it.
	 */
	memset(&route_target, 0, sizeof(route_target));
	ND_TCHECK_LEN(pptr + 5, (plen + 7) / 8);
	memcpy(&route_target, pptr + 5, (plen + 7) / 8);
	/* Which specification says to do this? */
	if (plen % 8) {
		((u_char *)&route_target)[(plen + 7) / 8 - 1] &=
			((0xff00 >> (plen % 8)) & 0xff);
	}
	snprintf(buf, buflen, "origin AS: %s, route target %s",
	    asbuf,
	    bgp_vpn_rd_print(ndo, (u_char *)&route_target));

	return 5 + (plen + 7) / 8;

trunc:
	return -2;
}

static int
decode_labeled_vpn_prefix4(netdissect_options *ndo,
                           const u_char *pptr, char *buf, u_int buflen)
{
	struct in_addr addr;
	u_int plen;

	ND_TCHECK_1(pptr);
	plen = EXTRACT_U_1(pptr);   /* get prefix length */

	if ((24+64) > plen)
		return -1;

        plen-=(24+64); /* adjust prefixlen - labellength - RD len*/

	if (32 < plen)
		return -1;

	memset(&addr, 0, sizeof(addr));
	ND_TCHECK_LEN(pptr + 12, (plen + 7) / 8);
	memcpy(&addr, pptr + 12, (plen + 7) / 8);
	if (plen % 8) {
		((u_char *)&addr)[(plen + 7) / 8 - 1] &=
			((0xff00 >> (plen % 8)) & 0xff);
	}
        /* the label may get offsetted by 4 bits so lets shift it right */
	snprintf(buf, buflen, "RD: %s, %s/%d, label:%u %s",
                 bgp_vpn_rd_print(ndo, pptr+4),
                 ipaddr_string(ndo, &addr),
                 plen,
                 EXTRACT_BE_U_3(pptr + 1)>>4,
                 ((pptr[3]&1)==0) ? "(BOGUS: Bottom of Stack NOT set!)" : "(bottom)" );

	return 12 + (plen + 7) / 8;

trunc:
	return -2;
}

/*
 * +-------------------------------+
 * |                               |
 * |  RD:IPv4-address (12 octets)  |
 * |                               |
 * +-------------------------------+
 * |  MDT Group-address (4 octets) |
 * +-------------------------------+
 */

#define MDT_VPN_NLRI_LEN 16

static int
decode_mdt_vpn_nlri(netdissect_options *ndo,
                    const u_char *pptr, char *buf, u_int buflen)
{

    const u_char *rd;
    const u_char *vpn_ip;

    ND_TCHECK_1(pptr);

    /* if the NLRI is not predefined length, quit.*/
    if (EXTRACT_U_1(pptr) != MDT_VPN_NLRI_LEN * 8)
	return -1;
    pptr++;

    /* RD */
    ND_TCHECK_8(pptr);
    rd = pptr;
    pptr+=8;

    /* IPv4 address */
    ND_TCHECK_LEN(pptr, sizeof(struct in_addr));
    vpn_ip = pptr;
    pptr+=sizeof(struct in_addr);

    /* MDT Group Address */
    ND_TCHECK_LEN(pptr, sizeof(struct in_addr));

    snprintf(buf, buflen, "RD: %s, VPN IP Address: %s, MC Group Address: %s",
	     bgp_vpn_rd_print(ndo, rd), ipaddr_string(ndo, vpn_ip), ipaddr_string(ndo, pptr));

    return MDT_VPN_NLRI_LEN + 1;

 trunc:

return -2;
}

#define BGP_MULTICAST_VPN_ROUTE_TYPE_INTRA_AS_I_PMSI   1
#define BGP_MULTICAST_VPN_ROUTE_TYPE_INTER_AS_I_PMSI   2
#define BGP_MULTICAST_VPN_ROUTE_TYPE_S_PMSI            3
#define BGP_MULTICAST_VPN_ROUTE_TYPE_INTRA_AS_SEG_LEAF 4
#define BGP_MULTICAST_VPN_ROUTE_TYPE_SOURCE_ACTIVE     5
#define BGP_MULTICAST_VPN_ROUTE_TYPE_SHARED_TREE_JOIN  6
#define BGP_MULTICAST_VPN_ROUTE_TYPE_SOURCE_TREE_JOIN  7

static const struct tok bgp_multicast_vpn_route_type_values[] = {
    { BGP_MULTICAST_VPN_ROUTE_TYPE_INTRA_AS_I_PMSI, "Intra-AS I-PMSI"},
    { BGP_MULTICAST_VPN_ROUTE_TYPE_INTER_AS_I_PMSI, "Inter-AS I-PMSI"},
    { BGP_MULTICAST_VPN_ROUTE_TYPE_S_PMSI, "S-PMSI"},
    { BGP_MULTICAST_VPN_ROUTE_TYPE_INTRA_AS_SEG_LEAF, "Intra-AS Segment-Leaf"},
    { BGP_MULTICAST_VPN_ROUTE_TYPE_SOURCE_ACTIVE, "Source-Active"},
    { BGP_MULTICAST_VPN_ROUTE_TYPE_SHARED_TREE_JOIN, "Shared Tree Join"},
    { BGP_MULTICAST_VPN_ROUTE_TYPE_SOURCE_TREE_JOIN, "Source Tree Join"},
    { 0, NULL}
};

static int
decode_multicast_vpn(netdissect_options *ndo,
                     const u_char *pptr, char *buf, u_int buflen)
{
        uint8_t route_type, route_length, addr_length, sg_length;
        u_int offset;

	ND_TCHECK_2(pptr);
        route_type = EXTRACT_U_1(pptr);
        pptr++;
        route_length = EXTRACT_U_1(pptr);
        pptr++;

        snprintf(buf, buflen, "Route-Type: %s (%u), length: %u",
                 tok2str(bgp_multicast_vpn_route_type_values,
                         "Unknown", route_type),
                 route_type, route_length);

        switch(route_type) {
        case BGP_MULTICAST_VPN_ROUTE_TYPE_INTRA_AS_I_PMSI:
            ND_TCHECK_LEN(pptr, BGP_VPN_RD_LEN);
            offset = strlen(buf);
            snprintf(buf + offset, buflen - offset, ", RD: %s, Originator %s",
                     bgp_vpn_rd_print(ndo, pptr),
                     bgp_vpn_ip_print(ndo, pptr + BGP_VPN_RD_LEN,
                                      (route_length - BGP_VPN_RD_LEN) << 3));
            break;
        case BGP_MULTICAST_VPN_ROUTE_TYPE_INTER_AS_I_PMSI:
            ND_TCHECK_LEN(pptr, BGP_VPN_RD_LEN + 4);
            offset = strlen(buf);
	    snprintf(buf + offset, buflen - offset, ", RD: %s, Source-AS %s",
		bgp_vpn_rd_print(ndo, pptr),
		as_printf(ndo, astostr, sizeof(astostr),
		EXTRACT_BE_U_4(pptr + BGP_VPN_RD_LEN)));
            break;

        case BGP_MULTICAST_VPN_ROUTE_TYPE_S_PMSI:
            ND_TCHECK_LEN(pptr, BGP_VPN_RD_LEN);
            offset = strlen(buf);
            snprintf(buf + offset, buflen - offset, ", RD: %s",
                     bgp_vpn_rd_print(ndo, pptr));
            pptr += BGP_VPN_RD_LEN;

            sg_length = bgp_vpn_sg_print(ndo, pptr, buf, buflen);
            addr_length =  route_length - sg_length;

            ND_TCHECK_LEN(pptr, addr_length);
            offset = strlen(buf);
            snprintf(buf + offset, buflen - offset, ", Originator %s",
                     bgp_vpn_ip_print(ndo, pptr, addr_length << 3));
            break;

        case BGP_MULTICAST_VPN_ROUTE_TYPE_SOURCE_ACTIVE:
            ND_TCHECK_LEN(pptr, BGP_VPN_RD_LEN);
            offset = strlen(buf);
            snprintf(buf + offset, buflen - offset, ", RD: %s",
                     bgp_vpn_rd_print(ndo, pptr));
            pptr += BGP_VPN_RD_LEN;

            bgp_vpn_sg_print(ndo, pptr, buf, buflen);
            break;

        case BGP_MULTICAST_VPN_ROUTE_TYPE_SHARED_TREE_JOIN: /* fall through */
        case BGP_MULTICAST_VPN_ROUTE_TYPE_SOURCE_TREE_JOIN:
            ND_TCHECK_LEN(pptr, BGP_VPN_RD_LEN + 4);
            offset = strlen(buf);
	    snprintf(buf + offset, buflen - offset, ", RD: %s, Source-AS %s",
		bgp_vpn_rd_print(ndo, pptr),
		as_printf(ndo, astostr, sizeof(astostr),
		EXTRACT_BE_U_4(pptr + BGP_VPN_RD_LEN)));
            pptr += BGP_VPN_RD_LEN + 4;

            bgp_vpn_sg_print(ndo, pptr, buf, buflen);
            break;

            /*
             * no per route-type printing yet.
             */
        case BGP_MULTICAST_VPN_ROUTE_TYPE_INTRA_AS_SEG_LEAF:
        default:
            break;
        }

        return route_length + 2;

trunc:
	return -2;
}

/*
 * As I remember, some versions of systems have an snprintf() that
 * returns -1 if the buffer would have overflowed.  If the return
 * value is negative, set buflen to 0, to indicate that we've filled
 * the buffer up.
 *
 * If the return value is greater than buflen, that means that
 * the buffer would have overflowed; again, set buflen to 0 in
 * that case.
 */
#define UPDATE_BUF_BUFLEN(buf, buflen, stringlen) \
    if (stringlen<0) \
       	buflen=0; \
    else if ((u_int)stringlen>buflen) \
        buflen=0; \
    else { \
        buflen-=stringlen; \
	buf+=stringlen; \
    }

static int
decode_labeled_vpn_l2(netdissect_options *ndo,
                      const u_char *pptr, char *buf, u_int buflen)
{
        int plen,tlen,stringlen,tlv_type,tlv_len,ttlv_len;

	ND_TCHECK_2(pptr);
        plen=EXTRACT_BE_U_2(pptr);
        tlen=plen;
        pptr+=2;
	/* Old and new L2VPN NLRI share AFI/SAFI
         *   -> Assume a 12 Byte-length NLRI is auto-discovery-only
         *      and > 17 as old format. Complain for the middle case
         */
        if (plen==12) {
	    /* assume AD-only with RD, BGPNH */
	    ND_TCHECK_LEN(pptr, 12);
	    buf[0]='\0';
	    stringlen=snprintf(buf, buflen, "RD: %s, BGPNH: %s",
			       bgp_vpn_rd_print(ndo, pptr),
			       ipaddr_string(ndo, pptr+8)
			       );
	    UPDATE_BUF_BUFLEN(buf, buflen, stringlen);
	    pptr+=12;
	    tlen-=12;
	    return plen;
        } else if (plen>17) {
	    /* assume old format */
	    /* RD, ID, LBLKOFF, LBLBASE */

	    ND_TCHECK_LEN(pptr, 15);
	    buf[0]='\0';
	    stringlen=snprintf(buf, buflen, "RD: %s, CE-ID: %u, Label-Block Offset: %u, Label Base %u",
			       bgp_vpn_rd_print(ndo, pptr),
			       EXTRACT_BE_U_2(pptr + 8),
			       EXTRACT_BE_U_2(pptr + 10),
			       EXTRACT_BE_U_3(pptr + 12)>>4); /* the label is offsetted by 4 bits so lets shift it right */
	    UPDATE_BUF_BUFLEN(buf, buflen, stringlen);
	    pptr+=15;
	    tlen-=15;

	    /* ok now the variable part - lets read out TLVs*/
	    while (tlen>0) {
		if (tlen < 3)
		    return -1;
		ND_TCHECK_3(pptr);
		tlv_type=EXTRACT_U_1(pptr);
		pptr++;
		tlv_len=EXTRACT_BE_U_2(pptr);
		ttlv_len=tlv_len;
		pptr+=2;

		switch(tlv_type) {
		case 1:
		    if (buflen!=0) {
			stringlen=snprintf(buf,buflen, "\n\t\tcircuit status vector (%u) length: %u: 0x",
					   tlv_type,
					   tlv_len);
			UPDATE_BUF_BUFLEN(buf, buflen, stringlen);
		    }
		    ttlv_len=ttlv_len/8+1; /* how many bytes do we need to read ? */
		    while (ttlv_len>0) {
			ND_TCHECK_1(pptr);
			if (buflen!=0) {
			    stringlen=snprintf(buf,buflen, "%02x",
                                               EXTRACT_U_1(pptr));
			    pptr++;
			    UPDATE_BUF_BUFLEN(buf, buflen, stringlen);
			}
			ttlv_len--;
		    }
		    break;
		default:
		    if (buflen!=0) {
			stringlen=snprintf(buf,buflen, "\n\t\tunknown TLV #%u, length: %u",
					   tlv_type,
					   tlv_len);
			UPDATE_BUF_BUFLEN(buf, buflen, stringlen);
		    }
		    break;
		}
		tlen-=(tlv_len<<3); /* the tlv-length is expressed in bits so lets shift it right */
	    }
	    return plen+2;

        } else {
	    /* complain bitterly ? */
	    /* fall through */
            goto trunc;
        }

trunc:
        return -2;
}

int
decode_prefix6(netdissect_options *ndo,
               const u_char *pd, u_int itemlen, char *buf, u_int buflen)
{
	struct in6_addr addr;
	u_int plen, plenbytes;

	ND_TCHECK_1(pd);
	ITEMCHECK(1);
	plen = EXTRACT_U_1(pd);
	if (128 < plen)
		return -1;
	itemlen -= 1;

	memset(&addr, 0, sizeof(addr));
	plenbytes = (plen + 7) / 8;
	ND_TCHECK_LEN(pd + 1, plenbytes);
	ITEMCHECK(plenbytes);
	memcpy(&addr, pd + 1, plenbytes);
	if (plen % 8) {
		addr.s6_addr[plenbytes - 1] &=
			((0xff00 >> (plen % 8)) & 0xff);
	}
	snprintf(buf, buflen, "%s/%d", ip6addr_string(ndo, &addr), plen);
	return 1 + plenbytes;

trunc:
	return -2;

badtlv:
	return -3;
}

static int
decode_labeled_prefix6(netdissect_options *ndo,
                       const u_char *pptr, u_int itemlen, char *buf, u_int buflen)
{
	struct in6_addr addr;
	u_int plen, plenbytes;

	/* prefix length and label = 4 bytes */
	ND_TCHECK_4(pptr);
	ITEMCHECK(4);
	plen = EXTRACT_U_1(pptr); /* get prefix length */

	if (24 > plen)
		return -1;

        plen-=24; /* adjust prefixlen - labellength */

	if (128 < plen)
		return -1;
	itemlen -= 4;

	memset(&addr, 0, sizeof(addr));
	plenbytes = (plen + 7) / 8;
	ND_TCHECK_LEN(pptr + 4, plenbytes);
	memcpy(&addr, pptr + 4, plenbytes);
	if (plen % 8) {
		addr.s6_addr[plenbytes - 1] &=
			((0xff00 >> (plen % 8)) & 0xff);
	}
        /* the label may get offsetted by 4 bits so lets shift it right */
	snprintf(buf, buflen, "%s/%d, label:%u %s",
                 ip6addr_string(ndo, &addr),
                 plen,
                 EXTRACT_BE_U_3(pptr + 1)>>4,
                 ((pptr[3]&1)==0) ? "(BOGUS: Bottom of Stack NOT set!)" : "(bottom)" );

	return 4 + plenbytes;

trunc:
	return -2;

badtlv:
	return -3;
}

static int
decode_labeled_vpn_prefix6(netdissect_options *ndo,
                           const u_char *pptr, char *buf, u_int buflen)
{
	struct in6_addr addr;
	u_int plen;

	ND_TCHECK_1(pptr);
	plen = EXTRACT_U_1(pptr);   /* get prefix length */

	if ((24+64) > plen)
		return -1;

        plen-=(24+64); /* adjust prefixlen - labellength - RD len*/

	if (128 < plen)
		return -1;

	memset(&addr, 0, sizeof(addr));
	ND_TCHECK_LEN(pptr + 12, (plen + 7) / 8);
	memcpy(&addr, pptr + 12, (plen + 7) / 8);
	if (plen % 8) {
		addr.s6_addr[(plen + 7) / 8 - 1] &=
			((0xff00 >> (plen % 8)) & 0xff);
	}
        /* the label may get offsetted by 4 bits so lets shift it right */
	snprintf(buf, buflen, "RD: %s, %s/%d, label:%u %s",
                 bgp_vpn_rd_print(ndo, pptr+4),
                 ip6addr_string(ndo, &addr),
                 plen,
                 EXTRACT_BE_U_3(pptr + 1)>>4,
                 ((pptr[3]&1)==0) ? "(BOGUS: Bottom of Stack NOT set!)" : "(bottom)" );

	return 12 + (plen + 7) / 8;

trunc:
	return -2;
}

static int
decode_clnp_prefix(netdissect_options *ndo,
                   const u_char *pptr, char *buf, u_int buflen)
{
        uint8_t addr[19];
	u_int plen;

	ND_TCHECK_1(pptr);
	plen = EXTRACT_U_1(pptr); /* get prefix length */

	if (152 < plen)
		return -1;

	memset(&addr, 0, sizeof(addr));
	ND_TCHECK_LEN(pptr + 4, (plen + 7) / 8);
	memcpy(&addr, pptr + 4, (plen + 7) / 8);
	if (plen % 8) {
		addr[(plen + 7) / 8 - 1] &=
			((0xff00 >> (plen % 8)) & 0xff);
	}
	snprintf(buf, buflen, "%s/%d",
                 isonsap_string(ndo, addr,(plen + 7) / 8),
                 plen);

	return 1 + (plen + 7) / 8;

trunc:
	return -2;
}

static int
decode_labeled_vpn_clnp_prefix(netdissect_options *ndo,
                               const u_char *pptr, char *buf, u_int buflen)
{
        uint8_t addr[19];
	u_int plen;

	ND_TCHECK_1(pptr);
	plen = EXTRACT_U_1(pptr);   /* get prefix length */

	if ((24+64) > plen)
		return -1;

        plen-=(24+64); /* adjust prefixlen - labellength - RD len*/

	if (152 < plen)
		return -1;

	memset(&addr, 0, sizeof(addr));
	ND_TCHECK_LEN(pptr + 12, (plen + 7) / 8);
	memcpy(&addr, pptr + 12, (plen + 7) / 8);
	if (plen % 8) {
		addr[(plen + 7) / 8 - 1] &=
			((0xff00 >> (plen % 8)) & 0xff);
	}
        /* the label may get offsetted by 4 bits so lets shift it right */
	snprintf(buf, buflen, "RD: %s, %s/%d, label:%u %s",
                 bgp_vpn_rd_print(ndo, pptr+4),
                 isonsap_string(ndo, addr,(plen + 7) / 8),
                 plen,
                 EXTRACT_BE_U_3(pptr + 1)>>4,
                 ((pptr[3]&1)==0) ? "(BOGUS: Bottom of Stack NOT set!)" : "(bottom)" );

	return 12 + (plen + 7) / 8;

trunc:
	return -2;
}

/*
 * bgp_attr_get_as_size
 *
 * Try to find the size of the ASs encoded in an as-path. It is not obvious, as
 * both Old speakers that do not support 4 byte AS, and the new speakers that do
 * support, exchange AS-Path with the same path-attribute type value 0x02.
 */
static int
bgp_attr_get_as_size(netdissect_options *ndo,
                     uint8_t bgpa_type, const u_char *pptr, int len)
{
    const u_char *tptr = pptr;

    /*
     * If the path attribute is the optional AS4 path type, then we already
     * know, that ASs must be encoded in 4 byte format.
     */
    if (bgpa_type == BGPTYPE_AS4_PATH) {
        return 4;
    }

    /*
     * Let us assume that ASs are of 2 bytes in size, and check if the AS-Path
     * TLV is good. If not, ask the caller to try with AS encoded as 4 bytes
     * each.
     */
    while (tptr < pptr + len) {
        ND_TCHECK_1(tptr);

        /*
         * If we do not find a valid segment type, our guess might be wrong.
         */
        if (EXTRACT_U_1(tptr) < BGP_AS_SEG_TYPE_MIN || EXTRACT_U_1(tptr) > BGP_AS_SEG_TYPE_MAX) {
            goto trunc;
        }
        ND_TCHECK_1(tptr + 1);
        tptr += 2 + EXTRACT_U_1(tptr + 1) * 2;
    }

    /*
     * If we correctly reached end of the AS path attribute data content,
     * then most likely ASs were indeed encoded as 2 bytes.
     */
    if (tptr == pptr + len) {
        return 2;
    }

trunc:

    /*
     * We can come here, either we did not have enough data, or if we
     * try to decode 4 byte ASs in 2 byte format. Either way, return 4,
     * so that calller can try to decode each AS as of 4 bytes. If indeed
     * there was not enough data, it will crib and end the parse anyways.
     */
   return 4;
}

/*
 * The only way to know that a BGP UPDATE message is using add path is
 * by checking if the capability is in the OPEN message which we may have missed.
 * So this function checks if it is possible that the update could contain add path
 * and if so it checks that standard BGP doesn't make sense.
 */

static int
check_add_path(const u_char *pptr, u_int length, u_int max_prefix_length) {

    u_int offset, prefix_length;
    if (length < 5) {
        return 0;
    }

    /* check if it could be add path */
    for(offset = 0; offset < length;) {
        offset += 4;
        prefix_length = pptr[offset];
        /*
         * Add 4 to cover the path id
         * and check the prefix length isn't greater than 32/128.
         */
        if (prefix_length > max_prefix_length) {
            return 0;
        }
        /* Add 1 for the prefix_length byte and prefix_length to cover the address */
        offset += 1 + ((prefix_length + 7) / 8);
    }
    /* check we haven't gone past the end of the section */
    if (offset > length) {
        return 0;
    }

    /* check it's not standard BGP */
    for(offset = 0; offset < length; ) {
        prefix_length = pptr[offset];
        /*
         * If the prefix_length is zero (0.0.0.0/0)
         * and since it's not the only address (length >= 5)
         * then it is add-path
         */
        if (prefix_length < 1 || prefix_length > max_prefix_length) {
            return 1;
        }
        offset += 1 + ((prefix_length + 7) / 8);
    }
    if (offset > length) {
        return 1;
    }

    /* assume not add-path by default */
    return 0;
}


static int
bgp_attr_print(netdissect_options *ndo,
               u_int atype, const u_char *pptr, u_int len)
{
	int i;
	uint16_t af;
	uint8_t safi, snpa, nhlen;
        union { /* copy buffer for bandwidth values */
            float f;
            uint32_t i;
        } bw;
	int advance;
	u_int tlen;
	const u_char *tptr;
	char buf[MAXHOSTNAMELEN + 100];
        int  as_size;
        int add_path4, add_path6, path_id;

        tptr = pptr;
        tlen=len;

	switch (atype) {
	case BGPTYPE_ORIGIN:
		if (len != 1)
			ND_PRINT((ndo, "invalid len"));
		else {
			ND_TCHECK_1(tptr);
			ND_PRINT((ndo, "%s", tok2str(bgp_origin_values,
						"Unknown Origin Typecode",
						EXTRACT_U_1(tptr))));
		}
		break;

        /*
         * Process AS4 byte path and AS2 byte path attributes here.
         */
	case BGPTYPE_AS4_PATH:
	case BGPTYPE_AS_PATH:
		if (len % 2) {
			ND_PRINT((ndo, "invalid len"));
			break;
		}
                if (!len) {
			ND_PRINT((ndo, "empty"));
			break;
                }

                /*
                 * BGP updates exchanged between New speakers that support 4
                 * byte AS, ASs are always encoded in 4 bytes. There is no
                 * definitive way to find this, just by the packet's
                 * contents. So, check for packet's TLV's sanity assuming
                 * 2 bytes first, and it does not pass, assume that ASs are
                 * encoded in 4 bytes format and move on.
                 */
                as_size = bgp_attr_get_as_size(ndo, atype, pptr, len);

		while (tptr < pptr + len) {
			ND_TCHECK_1(tptr);
                        ND_PRINT((ndo, "%s", tok2str(bgp_as_path_segment_open_values,
						"?", EXTRACT_U_1(tptr))));
			ND_TCHECK_1(tptr + 1);
                        for (i = 0; i < tptr[1] * as_size; i += as_size) {
                            ND_TCHECK_LEN(tptr + 2 + i, as_size);
			    ND_PRINT((ndo, "%s ",
				as_printf(ndo, astostr, sizeof(astostr),
				as_size == 2 ?
				EXTRACT_BE_U_2(tptr + i + 2) :
				EXTRACT_BE_U_4(tptr + i + 2))));
                        }
			ND_TCHECK_1(tptr);
                        ND_PRINT((ndo, "%s", tok2str(bgp_as_path_segment_close_values,
						"?", EXTRACT_U_1(tptr))));
                        ND_TCHECK_1(tptr + 1);
                        tptr += 2 + EXTRACT_U_1(tptr + 1) * as_size;
		}
		break;
	case BGPTYPE_NEXT_HOP:
		if (len != 4)
			ND_PRINT((ndo, "invalid len"));
		else {
			ND_TCHECK_4(tptr);
			ND_PRINT((ndo, "%s", ipaddr_string(ndo, tptr)));
		}
		break;
	case BGPTYPE_MULTI_EXIT_DISC:
	case BGPTYPE_LOCAL_PREF:
		if (len != 4)
			ND_PRINT((ndo, "invalid len"));
		else {
			ND_TCHECK_4(tptr);
			ND_PRINT((ndo, "%u", EXTRACT_BE_U_4(tptr)));
		}
		break;
	case BGPTYPE_ATOMIC_AGGREGATE:
		if (len != 0)
			ND_PRINT((ndo, "invalid len"));
		break;
        case BGPTYPE_AGGREGATOR:

                /*
                 * Depending on the AS encoded is of 2 bytes or of 4 bytes,
                 * the length of this PA can be either 6 bytes or 8 bytes.
                 */
                if (len != 6 && len != 8) {
                    ND_PRINT((ndo, "invalid len"));
                    break;
                }
                ND_TCHECK_LEN(tptr, len);
                if (len == 6) {
		    ND_PRINT((ndo, " AS #%s, origin %s",
			as_printf(ndo, astostr, sizeof(astostr), EXTRACT_BE_U_2(tptr)),
			ipaddr_string(ndo, tptr + 2)));
                } else {
		    ND_PRINT((ndo, " AS #%s, origin %s",
			as_printf(ndo, astostr, sizeof(astostr),
			EXTRACT_BE_U_4(tptr)), ipaddr_string(ndo, tptr + 4)));
                }
                break;
	case BGPTYPE_AGGREGATOR4:
		if (len != 8) {
			ND_PRINT((ndo, "invalid len"));
			break;
		}
		ND_TCHECK_8(tptr);
		ND_PRINT((ndo, " AS #%s, origin %s",
	   	    as_printf(ndo, astostr, sizeof(astostr), EXTRACT_BE_U_4(tptr)),
	   	    ipaddr_string(ndo, tptr + 4)));
		break;
	case BGPTYPE_COMMUNITIES:
		if (len % 4) {
			ND_PRINT((ndo, "invalid len"));
			break;
		}
		while (tlen>0) {
			uint32_t comm;
			ND_TCHECK_4(tptr);
			comm = EXTRACT_BE_U_4(tptr);
			switch (comm) {
			case BGP_COMMUNITY_NO_EXPORT:
				ND_PRINT((ndo, " NO_EXPORT"));
				break;
			case BGP_COMMUNITY_NO_ADVERT:
				ND_PRINT((ndo, " NO_ADVERTISE"));
				break;
			case BGP_COMMUNITY_NO_EXPORT_SUBCONFED:
				ND_PRINT((ndo, " NO_EXPORT_SUBCONFED"));
				break;
			default:
				ND_PRINT((ndo, "%u:%u%s",
                                       (comm >> 16) & 0xffff,
                                       comm & 0xffff,
                                       (tlen>4) ? ", " : ""));
				break;
			}
                        tlen -=4;
                        tptr +=4;
		}
		break;
        case BGPTYPE_ORIGINATOR_ID:
		if (len != 4) {
			ND_PRINT((ndo, "invalid len"));
			break;
		}
		ND_TCHECK_4(tptr);
                ND_PRINT((ndo, "%s",ipaddr_string(ndo, tptr)));
                break;
        case BGPTYPE_CLUSTER_LIST:
		if (len % 4) {
			ND_PRINT((ndo, "invalid len"));
			break;
		}
                while (tlen>0) {
			ND_TCHECK_4(tptr);
                        ND_PRINT((ndo, "%s%s",
                               ipaddr_string(ndo, tptr),
                                (tlen>4) ? ", " : ""));
                        tlen -=4;
                        tptr +=4;
                }
                break;
	case BGPTYPE_MP_REACH_NLRI:
		ND_TCHECK_3(tptr);
		af = EXTRACT_BE_U_2(tptr);
		safi = EXTRACT_U_1(tptr + 2);

                ND_PRINT((ndo, "\n\t    AFI: %s (%u), %sSAFI: %s (%u)",
                       tok2str(af_values, "Unknown AFI", af),
                       af,
                       (safi>128) ? "vendor specific " : "", /* 128 is meanwhile wellknown */
                       tok2str(bgp_safi_values, "Unknown SAFI", safi),
                       safi));

                switch(af<<8 | safi) {
                case (AFNUM_INET<<8 | SAFNUM_UNICAST):
                case (AFNUM_INET<<8 | SAFNUM_MULTICAST):
                case (AFNUM_INET<<8 | SAFNUM_UNIMULTICAST):
                case (AFNUM_INET<<8 | SAFNUM_LABUNICAST):
                case (AFNUM_INET<<8 | SAFNUM_RT_ROUTING_INFO):
                case (AFNUM_INET<<8 | SAFNUM_VPNUNICAST):
                case (AFNUM_INET<<8 | SAFNUM_VPNMULTICAST):
                case (AFNUM_INET<<8 | SAFNUM_VPNUNIMULTICAST):
                case (AFNUM_INET<<8 | SAFNUM_MULTICAST_VPN):
		case (AFNUM_INET<<8 | SAFNUM_MDT):
                case (AFNUM_INET6<<8 | SAFNUM_UNICAST):
                case (AFNUM_INET6<<8 | SAFNUM_MULTICAST):
                case (AFNUM_INET6<<8 | SAFNUM_UNIMULTICAST):
                case (AFNUM_INET6<<8 | SAFNUM_LABUNICAST):
                case (AFNUM_INET6<<8 | SAFNUM_VPNUNICAST):
                case (AFNUM_INET6<<8 | SAFNUM_VPNMULTICAST):
                case (AFNUM_INET6<<8 | SAFNUM_VPNUNIMULTICAST):
                case (AFNUM_NSAP<<8 | SAFNUM_UNICAST):
                case (AFNUM_NSAP<<8 | SAFNUM_MULTICAST):
                case (AFNUM_NSAP<<8 | SAFNUM_UNIMULTICAST):
                case (AFNUM_NSAP<<8 | SAFNUM_VPNUNICAST):
                case (AFNUM_NSAP<<8 | SAFNUM_VPNMULTICAST):
                case (AFNUM_NSAP<<8 | SAFNUM_VPNUNIMULTICAST):
                case (AFNUM_L2VPN<<8 | SAFNUM_VPNUNICAST):
                case (AFNUM_L2VPN<<8 | SAFNUM_VPNMULTICAST):
                case (AFNUM_L2VPN<<8 | SAFNUM_VPNUNIMULTICAST):
                case (AFNUM_VPLS<<8 | SAFNUM_VPLS):
                    break;
                default:
                    ND_TCHECK_LEN(tptr, tlen);
                    ND_PRINT((ndo, "\n\t    no AFI %u / SAFI %u decoder", af, safi));
                    if (ndo->ndo_vflag <= 1)
                        print_unknown_data(ndo, tptr, "\n\t    ", tlen);
                    goto done;
                    break;
                }

                tptr +=3;

		ND_TCHECK_1(tptr);
		nhlen = EXTRACT_U_1(tptr);
                tlen = nhlen;
                tptr++;

		if (tlen) {
                    int nnh = 0;
                    ND_PRINT((ndo, "\n\t    nexthop: "));
                    while (tlen > 0) {
                        if ( nnh++ > 0 ) {
                            ND_PRINT((ndo,  ", " ));
                        }
                        switch(af<<8 | safi) {
                        case (AFNUM_INET<<8 | SAFNUM_UNICAST):
                        case (AFNUM_INET<<8 | SAFNUM_MULTICAST):
                        case (AFNUM_INET<<8 | SAFNUM_UNIMULTICAST):
                        case (AFNUM_INET<<8 | SAFNUM_LABUNICAST):
                        case (AFNUM_INET<<8 | SAFNUM_RT_ROUTING_INFO):
                        case (AFNUM_INET<<8 | SAFNUM_MULTICAST_VPN):
                        case (AFNUM_INET<<8 | SAFNUM_MDT):
			    if (tlen < sizeof(struct in_addr)) {
                                ND_PRINT((ndo, "invalid len"));
                                tlen = 0;
                            } else {
                                ND_TCHECK_LEN(tptr, sizeof(struct in_addr));
                                ND_PRINT((ndo, "%s",ipaddr_string(ndo, tptr)));
                                tlen -= sizeof(struct in_addr);
                                tptr += sizeof(struct in_addr);
                            }
                            break;
                        case (AFNUM_INET<<8 | SAFNUM_VPNUNICAST):
                        case (AFNUM_INET<<8 | SAFNUM_VPNMULTICAST):
                        case (AFNUM_INET<<8 | SAFNUM_VPNUNIMULTICAST):
                            if (tlen < sizeof(struct in_addr)+BGP_VPN_RD_LEN) {
                                ND_PRINT((ndo, "invalid len"));
                                tlen = 0;
                            } else {
                                ND_TCHECK_LEN(tptr,
                                              sizeof(struct in_addr) + BGP_VPN_RD_LEN);
                                ND_PRINT((ndo, "RD: %s, %s",
                                       bgp_vpn_rd_print(ndo, tptr),
                                       ipaddr_string(ndo, tptr+BGP_VPN_RD_LEN)));
                                tlen -= (sizeof(struct in_addr)+BGP_VPN_RD_LEN);
                                tptr += (sizeof(struct in_addr)+BGP_VPN_RD_LEN);
                            }
                            break;
                        case (AFNUM_INET6<<8 | SAFNUM_UNICAST):
                        case (AFNUM_INET6<<8 | SAFNUM_MULTICAST):
                        case (AFNUM_INET6<<8 | SAFNUM_UNIMULTICAST):
                        case (AFNUM_INET6<<8 | SAFNUM_LABUNICAST):
                            if (tlen < sizeof(struct in6_addr)) {
                                ND_PRINT((ndo, "invalid len"));
                                tlen = 0;
                            } else {
                                ND_TCHECK_LEN(tptr, sizeof(struct in6_addr));
                                ND_PRINT((ndo, "%s", ip6addr_string(ndo, tptr)));
                                tlen -= sizeof(struct in6_addr);
                                tptr += sizeof(struct in6_addr);
                            }
                            break;
                        case (AFNUM_INET6<<8 | SAFNUM_VPNUNICAST):
                        case (AFNUM_INET6<<8 | SAFNUM_VPNMULTICAST):
                        case (AFNUM_INET6<<8 | SAFNUM_VPNUNIMULTICAST):
                            if (tlen < sizeof(struct in6_addr)+BGP_VPN_RD_LEN) {
                                ND_PRINT((ndo, "invalid len"));
                                tlen = 0;
                            } else {
                                ND_TCHECK_LEN(tptr,
                                              sizeof(struct in6_addr) + BGP_VPN_RD_LEN);
                                ND_PRINT((ndo, "RD: %s, %s",
                                       bgp_vpn_rd_print(ndo, tptr),
                                       ip6addr_string(ndo, tptr+BGP_VPN_RD_LEN)));
                                tlen -= (sizeof(struct in6_addr)+BGP_VPN_RD_LEN);
                                tptr += (sizeof(struct in6_addr)+BGP_VPN_RD_LEN);
                            }
                            break;
                        case (AFNUM_VPLS<<8 | SAFNUM_VPLS):
                        case (AFNUM_L2VPN<<8 | SAFNUM_VPNUNICAST):
                        case (AFNUM_L2VPN<<8 | SAFNUM_VPNMULTICAST):
                        case (AFNUM_L2VPN<<8 | SAFNUM_VPNUNIMULTICAST):
                            if (tlen < sizeof(struct in_addr)) {
                                ND_PRINT((ndo, "invalid len"));
                                tlen = 0;
                            } else {
                                ND_TCHECK_LEN(tptr, sizeof(struct in_addr));
                                ND_PRINT((ndo, "%s", ipaddr_string(ndo, tptr)));
                                tlen -= (sizeof(struct in_addr));
                                tptr += (sizeof(struct in_addr));
                            }
                            break;
                        case (AFNUM_NSAP<<8 | SAFNUM_UNICAST):
                        case (AFNUM_NSAP<<8 | SAFNUM_MULTICAST):
                        case (AFNUM_NSAP<<8 | SAFNUM_UNIMULTICAST):
                            ND_TCHECK_LEN(tptr, tlen);
                            ND_PRINT((ndo, "%s", isonsap_string(ndo, tptr, tlen)));
                            tptr += tlen;
                            tlen = 0;
                            break;

                        case (AFNUM_NSAP<<8 | SAFNUM_VPNUNICAST):
                        case (AFNUM_NSAP<<8 | SAFNUM_VPNMULTICAST):
                        case (AFNUM_NSAP<<8 | SAFNUM_VPNUNIMULTICAST):
                            if (tlen < BGP_VPN_RD_LEN+1) {
                                ND_PRINT((ndo, "invalid len"));
                                tlen = 0;
                            } else {
                                ND_TCHECK_LEN(tptr, tlen);
                                ND_PRINT((ndo, "RD: %s, %s",
                                       bgp_vpn_rd_print(ndo, tptr),
                                       isonsap_string(ndo, tptr+BGP_VPN_RD_LEN,tlen-BGP_VPN_RD_LEN)));
                                /* rfc986 mapped IPv4 address ? */
                                if (EXTRACT_BE_U_4(tptr + BGP_VPN_RD_LEN) ==  0x47000601)
                                    ND_PRINT((ndo, " = %s", ipaddr_string(ndo, tptr+BGP_VPN_RD_LEN+4)));
                                /* rfc1888 mapped IPv6 address ? */
                                else if (EXTRACT_BE_U_3(tptr + BGP_VPN_RD_LEN) ==  0x350000)
                                    ND_PRINT((ndo, " = %s", ip6addr_string(ndo, tptr+BGP_VPN_RD_LEN+3)));
                                tptr += tlen;
                                tlen = 0;
                            }
                            break;
                        default:
                            ND_TCHECK_LEN(tptr, tlen);
                            ND_PRINT((ndo, "no AFI %u/SAFI %u decoder", af, safi));
                            if (ndo->ndo_vflag <= 1)
                                print_unknown_data(ndo, tptr, "\n\t    ", tlen);
                            tptr += tlen;
                            tlen = 0;
                            goto done;
                            break;
                        }
                    }
		}
		ND_PRINT((ndo, ", nh-length: %u", nhlen));
		tptr += tlen;

		ND_TCHECK_1(tptr);
		snpa = EXTRACT_U_1(tptr);
		tptr++;

		if (snpa) {
			ND_PRINT((ndo, "\n\t    %u SNPA", snpa));
			for (/*nothing*/; snpa > 0; snpa--) {
				ND_TCHECK_1(tptr);
				ND_PRINT((ndo, "\n\t      %d bytes", EXTRACT_U_1(tptr)));
				tptr += EXTRACT_U_1(tptr) + 1;
			}
		} else {
			ND_PRINT((ndo, ", no SNPA"));
                }

                add_path4 = check_add_path(tptr, (len-(tptr - pptr)), 32);
                add_path6 = check_add_path(tptr, (len-(tptr - pptr)), 128);

		while (tptr < pptr + len) {
                    switch (af<<8 | safi) {
                    case (AFNUM_INET<<8 | SAFNUM_UNICAST):
                    case (AFNUM_INET<<8 | SAFNUM_MULTICAST):
                    case (AFNUM_INET<<8 | SAFNUM_UNIMULTICAST):
                        if (add_path4) {
                            path_id = EXTRACT_32BITS(tptr);
                            tptr += 4;
                        }
                        advance = decode_prefix4(ndo, tptr, len, buf, sizeof(buf));
                        if (advance == -1)
                            ND_PRINT((ndo, "\n\t    (illegal prefix length)"));
                        else if (advance == -2)
                            goto trunc;
                        else if (advance == -3)
                            break; /* bytes left, but not enough */
                        else
                            ND_PRINT((ndo, "\n\t      %s", buf));
                            if (add_path4) {
                                ND_PRINT((ndo, "   Path Id: %d", path_id));
                            }
                        break;
                    case (AFNUM_INET<<8 | SAFNUM_LABUNICAST):
                        advance = decode_labeled_prefix4(ndo, tptr, len, buf, sizeof(buf));
                        if (advance == -1)
                            ND_PRINT((ndo, "\n\t    (illegal prefix length)"));
                        else if (advance == -2)
                            goto trunc;
                        else if (advance == -3)
                            break; /* bytes left, but not enough */
                        else
                            ND_PRINT((ndo, "\n\t      %s", buf));
                        break;
                    case (AFNUM_INET<<8 | SAFNUM_VPNUNICAST):
                    case (AFNUM_INET<<8 | SAFNUM_VPNMULTICAST):
                    case (AFNUM_INET<<8 | SAFNUM_VPNUNIMULTICAST):
                        advance = decode_labeled_vpn_prefix4(ndo, tptr, buf, sizeof(buf));
                        if (advance == -1)
                            ND_PRINT((ndo, "\n\t    (illegal prefix length)"));
                        else if (advance == -2)
                            goto trunc;
                        else
                            ND_PRINT((ndo, "\n\t      %s", buf));
                        break;
                    case (AFNUM_INET<<8 | SAFNUM_RT_ROUTING_INFO):
                        advance = decode_rt_routing_info(ndo, tptr, buf, sizeof(buf));
                        if (advance == -1)
                            ND_PRINT((ndo, "\n\t    (illegal prefix length)"));
                        else if (advance == -2)
                            goto trunc;
                        else
                            ND_PRINT((ndo, "\n\t      %s", buf));
                        break;
                    case (AFNUM_INET<<8 | SAFNUM_MULTICAST_VPN): /* fall through */
                    case (AFNUM_INET6<<8 | SAFNUM_MULTICAST_VPN):
                        advance = decode_multicast_vpn(ndo, tptr, buf, sizeof(buf));
                        if (advance == -1)
                            ND_PRINT((ndo, "\n\t    (illegal prefix length)"));
                        else if (advance == -2)
                            goto trunc;
                        else
                            ND_PRINT((ndo, "\n\t      %s", buf));
                        break;

		    case (AFNUM_INET<<8 | SAFNUM_MDT):
		      advance = decode_mdt_vpn_nlri(ndo, tptr, buf, sizeof(buf));
		      if (advance == -1)
                            ND_PRINT((ndo, "\n\t    (illegal prefix length)"));
                        else if (advance == -2)
                            goto trunc;
                        else
                            ND_PRINT((ndo, "\n\t      %s", buf));
		       break;
                    case (AFNUM_INET6<<8 | SAFNUM_UNICAST):
                    case (AFNUM_INET6<<8 | SAFNUM_MULTICAST):
                    case (AFNUM_INET6<<8 | SAFNUM_UNIMULTICAST):
                        if (add_path6) {
                            path_id = EXTRACT_32BITS(tptr);
                            tptr += 4;
                        }
                        advance = decode_prefix6(ndo, tptr, len, buf, sizeof(buf));
                        if (advance == -1)
                            ND_PRINT((ndo, "\n\t    (illegal prefix length)"));
                        else if (advance == -2)
                            goto trunc;
                        else if (advance == -3)
                            break; /* bytes left, but not enough */
                        else
                            ND_PRINT((ndo, "\n\t      %s", buf));
                            if (add_path6) {
                                ND_PRINT((ndo, "   Path Id: %d", path_id));
                            }
                        break;
                    case (AFNUM_INET6<<8 | SAFNUM_LABUNICAST):
                        advance = decode_labeled_prefix6(ndo, tptr, len, buf, sizeof(buf));
                        if (advance == -1)
                            ND_PRINT((ndo, "\n\t    (illegal prefix length)"));
                        else if (advance == -2)
                            goto trunc;
                        else if (advance == -3)
                            break; /* bytes left, but not enough */
                        else
                            ND_PRINT((ndo, "\n\t      %s", buf));
                        break;
                    case (AFNUM_INET6<<8 | SAFNUM_VPNUNICAST):
                    case (AFNUM_INET6<<8 | SAFNUM_VPNMULTICAST):
                    case (AFNUM_INET6<<8 | SAFNUM_VPNUNIMULTICAST):
                        advance = decode_labeled_vpn_prefix6(ndo, tptr, buf, sizeof(buf));
                        if (advance == -1)
                            ND_PRINT((ndo, "\n\t    (illegal prefix length)"));
                        else if (advance == -2)
                            goto trunc;
                        else
                            ND_PRINT((ndo, "\n\t      %s", buf));
                        break;
                    case (AFNUM_VPLS<<8 | SAFNUM_VPLS):
                    case (AFNUM_L2VPN<<8 | SAFNUM_VPNUNICAST):
                    case (AFNUM_L2VPN<<8 | SAFNUM_VPNMULTICAST):
                    case (AFNUM_L2VPN<<8 | SAFNUM_VPNUNIMULTICAST):
                        advance = decode_labeled_vpn_l2(ndo, tptr, buf, sizeof(buf));
                        if (advance == -1)
                            ND_PRINT((ndo, "\n\t    (illegal length)"));
                        else if (advance == -2)
                            goto trunc;
                        else
                            ND_PRINT((ndo, "\n\t      %s", buf));
                        break;
                    case (AFNUM_NSAP<<8 | SAFNUM_UNICAST):
                    case (AFNUM_NSAP<<8 | SAFNUM_MULTICAST):
                    case (AFNUM_NSAP<<8 | SAFNUM_UNIMULTICAST):
                        advance = decode_clnp_prefix(ndo, tptr, buf, sizeof(buf));
                        if (advance == -1)
                            ND_PRINT((ndo, "\n\t    (illegal prefix length)"));
                        else if (advance == -2)
                            goto trunc;
                        else
                            ND_PRINT((ndo, "\n\t      %s", buf));
                        break;
                    case (AFNUM_NSAP<<8 | SAFNUM_VPNUNICAST):
                    case (AFNUM_NSAP<<8 | SAFNUM_VPNMULTICAST):
                    case (AFNUM_NSAP<<8 | SAFNUM_VPNUNIMULTICAST):
                        advance = decode_labeled_vpn_clnp_prefix(ndo, tptr, buf, sizeof(buf));
                        if (advance == -1)
                            ND_PRINT((ndo, "\n\t    (illegal prefix length)"));
                        else if (advance == -2)
                            goto trunc;
                        else
                            ND_PRINT((ndo, "\n\t      %s", buf));
                        break;
                    default:
                        ND_TCHECK_LEN(tptr, tlen);
                        ND_PRINT((ndo, "\n\t    no AFI %u / SAFI %u decoder", af, safi));
                        if (ndo->ndo_vflag <= 1)
                            print_unknown_data(ndo, tptr, "\n\t    ", tlen);
                        advance = 0;
                        tptr = pptr + len;
                        break;
                    }
                    if (advance < 0)
                        break;
                    tptr += advance;
		}
        done:
		break;

	case BGPTYPE_MP_UNREACH_NLRI:
		ND_TCHECK_LEN(tptr, BGP_MP_NLRI_MINSIZE);
		af = EXTRACT_BE_U_2(tptr);
		safi = EXTRACT_U_1(tptr + 2);

                ND_PRINT((ndo, "\n\t    AFI: %s (%u), %sSAFI: %s (%u)",
                       tok2str(af_values, "Unknown AFI", af),
                       af,
                       (safi>128) ? "vendor specific " : "", /* 128 is meanwhile wellknown */
                       tok2str(bgp_safi_values, "Unknown SAFI", safi),
                       safi));

                if (len == BGP_MP_NLRI_MINSIZE)
                    ND_PRINT((ndo, "\n\t      End-of-Rib Marker (empty NLRI)"));

		tptr += 3;

                add_path4 = check_add_path(tptr, (len-(tptr - pptr)), 32);
                add_path6 = check_add_path(tptr, (len-(tptr - pptr)), 128);

		while (tptr < pptr + len) {
                    switch (af<<8 | safi) {
                    case (AFNUM_INET<<8 | SAFNUM_UNICAST):
                    case (AFNUM_INET<<8 | SAFNUM_MULTICAST):
                    case (AFNUM_INET<<8 | SAFNUM_UNIMULTICAST):
                        if (add_path4) {
                            path_id = EXTRACT_32BITS(tptr);
                            tptr += 4;
                        }
                        advance = decode_prefix4(ndo, tptr, len, buf, sizeof(buf));
                        if (advance == -1)
                            ND_PRINT((ndo, "\n\t    (illegal prefix length)"));
                        else if (advance == -2)
                            goto trunc;
                        else if (advance == -3)
                            break; /* bytes left, but not enough */
                        else
                            ND_PRINT((ndo, "\n\t      %s", buf));
                            if (add_path4) {
                                ND_PRINT((ndo, "   Path Id: %d", path_id));
                            }
                        break;
                    case (AFNUM_INET<<8 | SAFNUM_LABUNICAST):
                        advance = decode_labeled_prefix4(ndo, tptr, len, buf, sizeof(buf));
                        if (advance == -1)
                            ND_PRINT((ndo, "\n\t    (illegal prefix length)"));
                        else if (advance == -2)
                            goto trunc;
                        else if (advance == -3)
                            break; /* bytes left, but not enough */
                        else
                            ND_PRINT((ndo, "\n\t      %s", buf));
                        break;
                    case (AFNUM_INET<<8 | SAFNUM_VPNUNICAST):
                    case (AFNUM_INET<<8 | SAFNUM_VPNMULTICAST):
                    case (AFNUM_INET<<8 | SAFNUM_VPNUNIMULTICAST):
                        advance = decode_labeled_vpn_prefix4(ndo, tptr, buf, sizeof(buf));
                        if (advance == -1)
                            ND_PRINT((ndo, "\n\t    (illegal prefix length)"));
                        else if (advance == -2)
                            goto trunc;
                        else
                            ND_PRINT((ndo, "\n\t      %s", buf));
                        break;
                    case (AFNUM_INET6<<8 | SAFNUM_UNICAST):
                    case (AFNUM_INET6<<8 | SAFNUM_MULTICAST):
                    case (AFNUM_INET6<<8 | SAFNUM_UNIMULTICAST):
                        if (add_path6) {
                            path_id = EXTRACT_32BITS(tptr);
                            tptr += 4;
                        }
                        advance = decode_prefix6(ndo, tptr, len, buf, sizeof(buf));
                        if (advance == -1)
                            ND_PRINT((ndo, "\n\t    (illegal prefix length)"));
                        else if (advance == -2)
                            goto trunc;
                        else if (advance == -3)
                            break; /* bytes left, but not enough */
                        else
                            ND_PRINT((ndo, "\n\t      %s", buf));
                            if (add_path6) {
                                ND_PRINT((ndo, "   Path Id: %d", path_id));
                            }
                        break;
                    case (AFNUM_INET6<<8 | SAFNUM_LABUNICAST):
                        advance = decode_labeled_prefix6(ndo, tptr, len, buf, sizeof(buf));
                        if (advance == -1)
                            ND_PRINT((ndo, "\n\t    (illegal prefix length)"));
                        else if (advance == -2)
                            goto trunc;
                        else if (advance == -3)
                            break; /* bytes left, but not enough */
                        else
                            ND_PRINT((ndo, "\n\t      %s", buf));
                        break;
                    case (AFNUM_INET6<<8 | SAFNUM_VPNUNICAST):
                    case (AFNUM_INET6<<8 | SAFNUM_VPNMULTICAST):
                    case (AFNUM_INET6<<8 | SAFNUM_VPNUNIMULTICAST):
                        advance = decode_labeled_vpn_prefix6(ndo, tptr, buf, sizeof(buf));
                        if (advance == -1)
                            ND_PRINT((ndo, "\n\t    (illegal prefix length)"));
                        else if (advance == -2)
                            goto trunc;
                        else
                            ND_PRINT((ndo, "\n\t      %s", buf));
                        break;
                    case (AFNUM_VPLS<<8 | SAFNUM_VPLS):
                    case (AFNUM_L2VPN<<8 | SAFNUM_VPNUNICAST):
                    case (AFNUM_L2VPN<<8 | SAFNUM_VPNMULTICAST):
                    case (AFNUM_L2VPN<<8 | SAFNUM_VPNUNIMULTICAST):
                        advance = decode_labeled_vpn_l2(ndo, tptr, buf, sizeof(buf));
                        if (advance == -1)
                            ND_PRINT((ndo, "\n\t    (illegal length)"));
                        else if (advance == -2)
                            goto trunc;
                        else
                            ND_PRINT((ndo, "\n\t      %s", buf));
                        break;
                    case (AFNUM_NSAP<<8 | SAFNUM_UNICAST):
                    case (AFNUM_NSAP<<8 | SAFNUM_MULTICAST):
                    case (AFNUM_NSAP<<8 | SAFNUM_UNIMULTICAST):
                        advance = decode_clnp_prefix(ndo, tptr, buf, sizeof(buf));
                        if (advance == -1)
                            ND_PRINT((ndo, "\n\t    (illegal prefix length)"));
                        else if (advance == -2)
                            goto trunc;
                        else
                            ND_PRINT((ndo, "\n\t      %s", buf));
                        break;
                    case (AFNUM_NSAP<<8 | SAFNUM_VPNUNICAST):
                    case (AFNUM_NSAP<<8 | SAFNUM_VPNMULTICAST):
                    case (AFNUM_NSAP<<8 | SAFNUM_VPNUNIMULTICAST):
                        advance = decode_labeled_vpn_clnp_prefix(ndo, tptr, buf, sizeof(buf));
                        if (advance == -1)
                            ND_PRINT((ndo, "\n\t    (illegal prefix length)"));
                        else if (advance == -2)
                            goto trunc;
                        else
                            ND_PRINT((ndo, "\n\t      %s", buf));
                        break;
		    case (AFNUM_INET<<8 | SAFNUM_MDT):
		      advance = decode_mdt_vpn_nlri(ndo, tptr, buf, sizeof(buf));
		      if (advance == -1)
                            ND_PRINT((ndo, "\n\t    (illegal prefix length)"));
                        else if (advance == -2)
                            goto trunc;
                        else
                            ND_PRINT((ndo, "\n\t      %s", buf));
		       break;
                    case (AFNUM_INET<<8 | SAFNUM_MULTICAST_VPN): /* fall through */
                    case (AFNUM_INET6<<8 | SAFNUM_MULTICAST_VPN):
                        advance = decode_multicast_vpn(ndo, tptr, buf, sizeof(buf));
                        if (advance == -1)
                            ND_PRINT((ndo, "\n\t    (illegal prefix length)"));
                        else if (advance == -2)
                            goto trunc;
                        else
                            ND_PRINT((ndo, "\n\t      %s", buf));
                        break;
                    default:
                        ND_TCHECK_LEN(tptr - 3, tlen);
                        ND_PRINT((ndo, "no AFI %u / SAFI %u decoder", af, safi));
                        if (ndo->ndo_vflag <= 1)
                            print_unknown_data(ndo, tptr-3, "\n\t    ", tlen);
                        advance = 0;
                        tptr = pptr + len;
                        break;
                    }
                    if (advance < 0)
                        break;
                    tptr += advance;
		}
		break;
        case BGPTYPE_EXTD_COMMUNITIES:
		if (len % 8) {
			ND_PRINT((ndo, "invalid len"));
			break;
		}
                while (tlen>0) {
                    uint16_t extd_comm;

                    ND_TCHECK_2(tptr);
                    extd_comm=EXTRACT_BE_U_2(tptr);

		    ND_PRINT((ndo, "\n\t    %s (0x%04x), Flags [%s]",
			   tok2str(bgp_extd_comm_subtype_values,
				      "unknown extd community typecode",
				      extd_comm),
			   extd_comm,
			   bittok2str(bgp_extd_comm_flag_values, "none", extd_comm)));

                    ND_TCHECK_6(tptr + 2);
                    switch(extd_comm) {
                    case BGP_EXT_COM_RT_0:
                    case BGP_EXT_COM_RO_0:
                    case BGP_EXT_COM_L2VPN_RT_0:
                        ND_PRINT((ndo, ": %u:%u (= %s)",
                               EXTRACT_BE_U_2(tptr + 2),
                               EXTRACT_BE_U_4(tptr + 4),
                               ipaddr_string(ndo, tptr+4)));
                        break;
                    case BGP_EXT_COM_RT_1:
                    case BGP_EXT_COM_RO_1:
                    case BGP_EXT_COM_L2VPN_RT_1:
                    case BGP_EXT_COM_VRF_RT_IMP:
                        ND_PRINT((ndo, ": %s:%u",
                               ipaddr_string(ndo, tptr+2),
                               EXTRACT_BE_U_2(tptr + 6)));
                        break;
                    case BGP_EXT_COM_RT_2:
                    case BGP_EXT_COM_RO_2:
			ND_PRINT((ndo, ": %s:%u",
			    as_printf(ndo, astostr, sizeof(astostr),
			    EXTRACT_BE_U_4(tptr + 2)), EXTRACT_BE_U_2(tptr + 6)));
			break;
                    case BGP_EXT_COM_LINKBAND:
		        bw.i = EXTRACT_BE_U_4(tptr + 2);
                        ND_PRINT((ndo, ": bandwidth: %.3f Mbps",
                               bw.f*8/1000000));
                        break;
                    case BGP_EXT_COM_VPN_ORIGIN:
                    case BGP_EXT_COM_VPN_ORIGIN2:
                    case BGP_EXT_COM_VPN_ORIGIN3:
                    case BGP_EXT_COM_VPN_ORIGIN4:
                    case BGP_EXT_COM_OSPF_RID:
                    case BGP_EXT_COM_OSPF_RID2:
                        ND_PRINT((ndo, "%s", ipaddr_string(ndo, tptr+2)));
                        break;
                    case BGP_EXT_COM_OSPF_RTYPE:
                    case BGP_EXT_COM_OSPF_RTYPE2:
                        ND_PRINT((ndo, ": area:%s, router-type:%s, metric-type:%s%s",
                               ipaddr_string(ndo, tptr+2),
                               tok2str(bgp_extd_comm_ospf_rtype_values,
					  "unknown (0x%02x)",
					  EXTRACT_U_1((tptr + 6))),
                               (EXTRACT_U_1(tptr + 7) &  BGP_OSPF_RTYPE_METRIC_TYPE) ? "E2" : "",
                               ((EXTRACT_U_1(tptr + 6) == BGP_OSPF_RTYPE_EXT) || (EXTRACT_U_1(tptr + 6) == BGP_OSPF_RTYPE_NSSA)) ? "E1" : ""));
                        break;
                    case BGP_EXT_COM_L2INFO:
                        ND_PRINT((ndo, ": %s Control Flags [0x%02x]:MTU %u",
                               tok2str(l2vpn_encaps_values,
					  "unknown encaps",
					  EXTRACT_U_1((tptr + 2))),
                               EXTRACT_U_1((tptr + 3)),
                               EXTRACT_BE_U_2(tptr + 4)));
                        break;
                    case BGP_EXT_COM_SOURCE_AS:
                        ND_PRINT((ndo, ": AS %u", EXTRACT_BE_U_2(tptr + 2)));
                        break;
                    default:
                        ND_TCHECK_8(tptr);
                        print_unknown_data(ndo, tptr, "\n\t      ", 8);
                        break;
                    }
                    tlen -=8;
                    tptr +=8;
                }
                break;

        case BGPTYPE_PMSI_TUNNEL:
        {
                uint8_t tunnel_type, flags;

                ND_TCHECK_5(tptr);
                flags = EXTRACT_U_1(tptr);
                tunnel_type = EXTRACT_U_1(tptr + 1);
                tlen = len;

                ND_PRINT((ndo, "\n\t    Tunnel-type %s (%u), Flags [%s], MPLS Label %u",
                       tok2str(bgp_pmsi_tunnel_values, "Unknown", tunnel_type),
                       tunnel_type,
                       bittok2str(bgp_pmsi_flag_values, "none", flags),
                       EXTRACT_BE_U_3(tptr + 2)>>4));

                tptr +=5;
                tlen -= 5;

                switch (tunnel_type) {
                case BGP_PMSI_TUNNEL_PIM_SM: /* fall through */
                case BGP_PMSI_TUNNEL_PIM_BIDIR:
                    ND_TCHECK_8(tptr);
                    ND_PRINT((ndo, "\n\t      Sender %s, P-Group %s",
                           ipaddr_string(ndo, tptr),
                           ipaddr_string(ndo, tptr+4)));
                    break;

                case BGP_PMSI_TUNNEL_PIM_SSM:
                    ND_TCHECK_8(tptr);
                    ND_PRINT((ndo, "\n\t      Root-Node %s, P-Group %s",
                           ipaddr_string(ndo, tptr),
                           ipaddr_string(ndo, tptr+4)));
                    break;
                case BGP_PMSI_TUNNEL_INGRESS:
                    ND_TCHECK_4(tptr);
                    ND_PRINT((ndo, "\n\t      Tunnel-Endpoint %s",
                           ipaddr_string(ndo, tptr)));
                    break;
                case BGP_PMSI_TUNNEL_LDP_P2MP: /* fall through */
                case BGP_PMSI_TUNNEL_LDP_MP2MP:
                    ND_TCHECK_8(tptr);
                    ND_PRINT((ndo, "\n\t      Root-Node %s, LSP-ID 0x%08x",
                           ipaddr_string(ndo, tptr),
                           EXTRACT_BE_U_4(tptr + 4)));
                    break;
                case BGP_PMSI_TUNNEL_RSVP_P2MP:
                    ND_TCHECK_8(tptr);
                    ND_PRINT((ndo, "\n\t      Extended-Tunnel-ID %s, P2MP-ID 0x%08x",
                           ipaddr_string(ndo, tptr),
                           EXTRACT_BE_U_4(tptr + 4)));
                    break;
                default:
                    if (ndo->ndo_vflag <= 1) {
                        print_unknown_data(ndo, tptr, "\n\t      ", tlen);
                    }
                }
                break;
        }
	case BGPTYPE_AIGP:
	{
		uint8_t type;
		uint16_t length;

		tlen = len;

		while (tlen >= 3) {

		    ND_TCHECK_3(tptr);

		    type = EXTRACT_U_1(tptr);
		    length = EXTRACT_BE_U_2(tptr + 1);
		    tptr += 3;
		    tlen -= 3;

		    ND_PRINT((ndo, "\n\t    %s TLV (%u), length %u",
			      tok2str(bgp_aigp_values, "Unknown", type),
			      type, length));

		    if (length < 3)
			goto trunc;
		    length -= 3;

		    /*
		     * Check if we can read the TLV data.
		     */
		    ND_TCHECK_LEN(tptr + 3, length);

		    switch (type) {

		    case BGP_AIGP_TLV:
		        if (length < 8)
		            goto trunc;
			ND_PRINT((ndo, ", metric %" PRIu64,
				  EXTRACT_BE_U_8(tptr)));
			break;

		    default:
			if (ndo->ndo_vflag <= 1) {
			    print_unknown_data(ndo, tptr,"\n\t      ", length);
			}
		    }

		    tptr += length;
		    tlen -= length;
		}
		break;
	}
        case BGPTYPE_ATTR_SET:
                ND_TCHECK_4(tptr);
                if (len < 4)
                	goto trunc;
		ND_PRINT((ndo, "\n\t    Origin AS: %s",
		    as_printf(ndo, astostr, sizeof(astostr), EXTRACT_BE_U_4(tptr))));
		tptr+=4;
                len -=4;

                while (len) {
                    u_int aflags, alenlen, alen;

                    ND_TCHECK_2(tptr);
                    if (len < 2)
                        goto trunc;
                    aflags = EXTRACT_U_1(tptr);
                    atype = EXTRACT_U_1(tptr + 1);
                    tptr += 2;
                    len -= 2;
                    alenlen = bgp_attr_lenlen(aflags, tptr);
                    ND_TCHECK_LEN(tptr, alenlen);
                    if (len < alenlen)
                        goto trunc;
                    alen = bgp_attr_len(aflags, tptr);
                    tptr += alenlen;
                    len -= alenlen;

                    ND_PRINT((ndo, "\n\t      %s (%u), length: %u",
                           tok2str(bgp_attr_values,
                                      "Unknown Attribute", atype),
                           atype,
                           alen));

                    if (aflags) {
                        ND_PRINT((ndo, ", Flags [%s%s%s%s",
                               aflags & 0x80 ? "O" : "",
                               aflags & 0x40 ? "T" : "",
                               aflags & 0x20 ? "P" : "",
                               aflags & 0x10 ? "E" : ""));
                        if (aflags & 0xf)
                            ND_PRINT((ndo, "+%x", aflags & 0xf));
                        ND_PRINT((ndo, "]: "));
                    }
                    /* FIXME check for recursion */
                    if (!bgp_attr_print(ndo, atype, tptr, alen))
                        return 0;
                    tptr += alen;
                    len -= alen;
		}
                break;

	case BGPTYPE_LARGE_COMMUNITY:
		if (len == 0 || len % 12) {
			ND_PRINT((ndo, "invalid len"));
			break;
		}
		ND_PRINT((ndo, "\n\t    "));
		while (len > 0) {
			ND_TCHECK_LEN(tptr, 12);
			ND_PRINT((ndo, "%u:%u:%u%s",
				 EXTRACT_BE_U_4(tptr),
				 EXTRACT_BE_U_4(tptr + 4),
				 EXTRACT_BE_U_4(tptr + 8),
				 (len > 12) ? ", " : ""));
                        tptr += 12;
                        len -= 12;
		}
		break;
	default:
	    ND_TCHECK_LEN(pptr, len);
            ND_PRINT((ndo, "\n\t    no Attribute %u decoder", atype)); /* we have no decoder for the attribute */
            if (ndo->ndo_vflag <= 1)
                print_unknown_data(ndo, pptr, "\n\t    ", len);
            break;
	}
        if (ndo->ndo_vflag > 1 && len) { /* omit zero length attributes*/
            ND_TCHECK_LEN(pptr, len);
            print_unknown_data(ndo, pptr, "\n\t    ", len);
        }
        return 1;

trunc:
        return 0;
}

static void
bgp_capabilities_print(netdissect_options *ndo,
                       const u_char *opt, u_int caps_len)
{
	u_int cap_type, cap_len, tcap_len, cap_offset;
        u_int i = 0;

        while (i < caps_len) {
                ND_TCHECK_LEN(opt + i, BGP_CAP_HEADER_SIZE);
                cap_type=EXTRACT_U_1(opt + i);
                cap_len=EXTRACT_U_1(opt + i + 1);
                tcap_len=cap_len;
                ND_PRINT((ndo, "\n\t      %s (%u), length: %u",
                       tok2str(bgp_capcode_values, "Unknown",
                                  cap_type),
                       cap_type,
                       cap_len));
                ND_TCHECK_LEN(opt + 2 + i, cap_len);
                switch (cap_type) {
                case BGP_CAPCODE_MP:
                    ND_PRINT((ndo, "\n\t\tAFI %s (%u), SAFI %s (%u)",
                           tok2str(af_values, "Unknown",
                                      EXTRACT_BE_U_2(opt + i + 2)),
                           EXTRACT_BE_U_2(opt + i + 2),
                           tok2str(bgp_safi_values, "Unknown",
                                      EXTRACT_U_1(opt + i + 5)),
                           EXTRACT_U_1(opt + i + 5)));
                    break;
                case BGP_CAPCODE_RESTART:
                    ND_PRINT((ndo, "\n\t\tRestart Flags: [%s], Restart Time %us",
                           ((EXTRACT_U_1(opt + i + 2))&0x80) ? "R" : "none",
                           EXTRACT_BE_U_2(opt + i + 2)&0xfff));
                    tcap_len-=2;
                    cap_offset=4;
                    while(tcap_len>=4) {
                        ND_PRINT((ndo, "\n\t\t  AFI %s (%u), SAFI %s (%u), Forwarding state preserved: %s",
                               tok2str(af_values,"Unknown",
                                          EXTRACT_BE_U_2(opt + i + cap_offset)),
                               EXTRACT_BE_U_2(opt + i + cap_offset),
                               tok2str(bgp_safi_values,"Unknown",
                                          EXTRACT_U_1(opt + i + cap_offset + 2)),
                               EXTRACT_U_1(opt + (i + cap_offset + 2)),
                               ((EXTRACT_U_1(opt + (i + cap_offset + 3)))&0x80) ? "yes" : "no" ));
                        tcap_len-=4;
                        cap_offset+=4;
                    }
                    break;
                case BGP_CAPCODE_RR:
                case BGP_CAPCODE_RR_CISCO:
                    break;
                case BGP_CAPCODE_AS_NEW:

                    /*
                     * Extract the 4 byte AS number encoded.
                     */
                    if (cap_len == 4) {
                        ND_PRINT((ndo, "\n\t\t 4 Byte AS %s",
                            as_printf(ndo, astostr, sizeof(astostr),
                            EXTRACT_BE_U_4(opt + i + 2))));
                    }
                    break;
                case BGP_CAPCODE_ADD_PATH:
                    cap_offset=2;
                    if (tcap_len == 0) {
                        ND_PRINT((ndo, " (bogus)")); /* length */
                        break;
                    }
                    while (tcap_len > 0) {
                        if (tcap_len < 4) {
                            ND_PRINT((ndo, "\n\t\t(invalid)"));
                            break;
                        }
                        ND_PRINT((ndo, "\n\t\tAFI %s (%u), SAFI %s (%u), Send/Receive: %s",
                                  tok2str(af_values,"Unknown",EXTRACT_BE_U_2(opt + i + cap_offset)),
                                  EXTRACT_BE_U_2(opt + i + cap_offset),
                                  tok2str(bgp_safi_values,"Unknown",EXTRACT_U_1(opt + i + cap_offset + 2)),
                                  EXTRACT_U_1(opt + (i + cap_offset + 2)),
                                  tok2str(bgp_add_path_recvsend,"Bogus (0x%02x)",EXTRACT_U_1(opt + i + cap_offset + 3))
                        ));
                        tcap_len-=4;
                        cap_offset+=4;
                    }
                    break;
                default:
                    ND_PRINT((ndo, "\n\t\tno decoder for Capability %u",
                           cap_type));
                    if (ndo->ndo_vflag <= 1)
                        print_unknown_data(ndo, opt + i + 2, "\n\t\t",
					   cap_len);
                    break;
                }
                if (ndo->ndo_vflag > 1 && cap_len > 0) {
                    print_unknown_data(ndo, opt + i + 2, "\n\t\t", cap_len);
                }
                i += BGP_CAP_HEADER_SIZE + cap_len;
        }
        return;

trunc:
	ND_PRINT((ndo, "[|BGP]"));
}

static void
bgp_open_print(netdissect_options *ndo,
               const u_char *dat, u_int length)
{
	const struct bgp_open *bgp_open_header;
	u_int optslen;
	const struct bgp_opt *bgpopt;
	const u_char *opt;
	u_int i;

	ND_TCHECK_LEN(dat, BGP_OPEN_SIZE);
	if (length < BGP_OPEN_SIZE)
		goto trunc;

	bgp_open_header = (const struct bgp_open *)dat;

	ND_PRINT((ndo, "\n\t  Version %u, ",
	    EXTRACT_U_1(bgp_open_header->bgpo_version)));
	ND_PRINT((ndo, "my AS %s, ",
	    as_printf(ndo, astostr, sizeof(astostr), EXTRACT_BE_U_2(bgp_open_header->bgpo_myas))));
	ND_PRINT((ndo, "Holdtime %us, ",
	    EXTRACT_BE_U_2(bgp_open_header->bgpo_holdtime)));
	ND_PRINT((ndo, "ID %s", ipaddr_string(ndo, &bgp_open_header->bgpo_id)));
	optslen = EXTRACT_U_1(bgp_open_header->bgpo_optlen);
	ND_PRINT((ndo, "\n\t  Optional parameters, length: %u", optslen));

	opt = dat + BGP_OPEN_SIZE;
	length -= BGP_OPEN_SIZE;

	i = 0;
	while (i < optslen) {
		uint8_t opt_type, opt_len;

		ND_TCHECK_LEN(opt + i, BGP_OPT_SIZE);
		if (length < BGP_OPT_SIZE + i)
			goto trunc;
		bgpopt = (const struct bgp_opt *)(opt + i);
		opt_type = EXTRACT_U_1(bgpopt->bgpopt_type);
		opt_len = EXTRACT_U_1(bgpopt->bgpopt_len);
		if (BGP_OPT_SIZE + i + opt_len > optslen) {
			ND_PRINT((ndo, "\n\t     Option %u, length: %u, goes past the end of the options",
			    opt_type, opt_len));
			break;
		}

		ND_PRINT((ndo, "\n\t    Option %s (%u), length: %u",
		       tok2str(bgp_opt_values,"Unknown",opt_type),
		       opt_type,
		       opt_len));

		/* now let's decode the options we know*/
		switch(opt_type) {

		case BGP_OPT_CAP:
			bgp_capabilities_print(ndo, opt + BGP_OPT_SIZE + i,
					       opt_len);
			break;

		case BGP_OPT_AUTH:
		default:
		       ND_PRINT((ndo, "\n\t      no decoder for option %u",
			   opt_type));
		       break;
		}
		i += BGP_OPT_SIZE + opt_len;
	}
	return;
trunc:
	ND_PRINT((ndo, "[|BGP]"));
}

static void
bgp_update_print(netdissect_options *ndo,
                 const u_char *dat, int length)
{
	const struct bgp *bgp_header;
	const u_char *p;
	int withdrawn_routes_len;
        char buf[MAXHOSTNAMELEN + 100];
        int wpfx;
	int len;
	int i;
        int add_path;
        int path_id;

	ND_TCHECK_LEN(dat, BGP_SIZE);
	if (length < BGP_SIZE)
		goto trunc;
	bgp_header = (const struct bgp *)dat;
	p = dat + BGP_SIZE;
	length -= BGP_SIZE;

	/* Unfeasible routes */
	ND_TCHECK_2(p);
	if (length < 2)
		goto trunc;
	withdrawn_routes_len = EXTRACT_BE_U_2(p);
	p += 2;
	length -= 2;
<<<<<<< HEAD
	if (withdrawn_routes_len > 1) {
		ND_TCHECK2(p[0], withdrawn_routes_len);
=======
	if (withdrawn_routes_len) {
		/*
		 * Without keeping state from the original NLRI message,
		 * it's not possible to tell if this a v4 or v6 route,
		 * so only try to decode it if we're not v6 enabled.
	         */
		ND_TCHECK_LEN(p, withdrawn_routes_len);
>>>>>>> 6ceeae50
		if (length < withdrawn_routes_len)
			goto trunc;

                ND_PRINT((ndo, "\n\t  Withdrawn routes:"));
                add_path = check_add_path(p, withdrawn_routes_len, 32);
                while(withdrawn_routes_len > 0) {
                        if (add_path) {
                                path_id = EXTRACT_32BITS(p);
                                p += 4;
                                length -= 4;
                                withdrawn_routes_len -= 4;
                        }
                        wpfx = decode_prefix4(ndo, p, withdrawn_routes_len, buf, sizeof(buf));
                        if (wpfx == -1) {
                                ND_PRINT((ndo, "\n\t    (illegal prefix length)"));
                                break;
                        } else if (wpfx == -2)
                                goto trunc;
                        else if (wpfx == -3)
                                goto trunc; /* bytes left, but not enough */
                        else {
                                ND_PRINT((ndo, "\n\t    %s", buf));
                                if (add_path) {
                                    ND_PRINT((ndo, "   Path Id: %d", path_id));
                                }
                                p += wpfx;
                                length -= wpfx;
                                withdrawn_routes_len -= wpfx;
                        }
                }
	} else {
                p += withdrawn_routes_len;
                length -= withdrawn_routes_len;
        }

	ND_TCHECK_2(p);
	if (length < 2)
		goto trunc;
	len = EXTRACT_BE_U_2(p);
	p += 2;
	length -= 2;

        if (withdrawn_routes_len == 0 && len == 0 && length == 0) {
            /* No withdrawn routes, no path attributes, no NLRI */
            ND_PRINT((ndo, "\n\t  End-of-Rib Marker (empty NLRI)"));
            return;
        }

	if (len) {
		/* do something more useful!*/
		while (len) {
			int aflags, atype, alenlen, alen;

			ND_TCHECK_2(p);
			if (len < 2)
			    goto trunc;
			if (length < 2)
			    goto trunc;
			aflags = EXTRACT_U_1(p);
			atype = EXTRACT_U_1(p + 1);
			p += 2;
			len -= 2;
			length -= 2;
			alenlen = bgp_attr_lenlen(aflags, p);
			ND_TCHECK_LEN(p, alenlen);
			if (len < alenlen)
			    goto trunc;
			if (length < alenlen)
			    goto trunc;
			alen = bgp_attr_len(aflags, p);
			p += alenlen;
			len -= alenlen;
			length -= alenlen;

			ND_PRINT((ndo, "\n\t  %s (%u), length: %u",
                              tok2str(bgp_attr_values, "Unknown Attribute",
					 atype),
                              atype,
                              alen));

			if (aflags) {
				ND_PRINT((ndo, ", Flags [%s%s%s%s",
					aflags & 0x80 ? "O" : "",
					aflags & 0x40 ? "T" : "",
					aflags & 0x20 ? "P" : "",
					aflags & 0x10 ? "E" : ""));
				if (aflags & 0xf)
					ND_PRINT((ndo, "+%x", aflags & 0xf));
				ND_PRINT((ndo, "]: "));
			}
			if (len < alen)
				goto trunc;
			if (length < alen)
				goto trunc;
			if (!bgp_attr_print(ndo, atype, p, alen))
				goto trunc;
			p += alen;
			len -= alen;
			length -= alen;
		}
	}

	if (length) {
                add_path = check_add_path(p, length, 32);
		ND_PRINT((ndo, "\n\t  Updated routes:"));
		while (length > 0) {
		        if (add_path) {
                                path_id = EXTRACT_32BITS(p);
                                p += 4;
                                length -= 4;
                        }
			i = decode_prefix4(ndo, p, length, buf, sizeof(buf));
			if (i == -1) {
				ND_PRINT((ndo, "\n\t    (illegal prefix length)"));
				break;
			} else if (i == -2)
				goto trunc;
			else if (i == -3)
				goto trunc; /* bytes left, but not enough */
			else {
                                ND_PRINT((ndo, "\n\t    %s", buf));
			        if (add_path) {
                                        ND_PRINT((ndo, "   Path Id: %d", path_id));
				}
			        p += i;
                                length -= i;
			}
		}
	}
	return;
trunc:
	ND_PRINT((ndo, "[|BGP]"));
}

static void
bgp_notification_print(netdissect_options *ndo,
                       const u_char *dat, int length)
{
	const struct bgp_notification *bgp_notification_header;
	const u_char *tptr;
	uint8_t bgpn_major, bgpn_minor;
	uint8_t shutdown_comm_length;
	uint8_t remainder_offset;

	ND_TCHECK_LEN(dat, BGP_NOTIFICATION_SIZE);
        if (length<BGP_NOTIFICATION_SIZE)
            return;

	bgp_notification_header = (const struct bgp_notification *)dat;
	bgpn_major = EXTRACT_U_1(bgp_notification_header->bgpn_major);
	bgpn_minor = EXTRACT_U_1(bgp_notification_header->bgpn_minor);

	ND_PRINT((ndo, ", %s (%u)",
	       tok2str(bgp_notify_major_values, "Unknown Error",
			  bgpn_major),
	       bgpn_major));

        switch (bgpn_major) {

        case BGP_NOTIFY_MAJOR_MSG:
            ND_PRINT((ndo, ", subcode %s (%u)",
		   tok2str(bgp_notify_minor_msg_values, "Unknown",
			      bgpn_minor),
		   bgpn_minor));
            break;
        case BGP_NOTIFY_MAJOR_OPEN:
            ND_PRINT((ndo, ", subcode %s (%u)",
		   tok2str(bgp_notify_minor_open_values, "Unknown",
			      bgpn_minor),
		   bgpn_minor));
            break;
        case BGP_NOTIFY_MAJOR_UPDATE:
            ND_PRINT((ndo, ", subcode %s (%u)",
		   tok2str(bgp_notify_minor_update_values, "Unknown",
			      bgpn_minor),
		   bgpn_minor));
            break;
        case BGP_NOTIFY_MAJOR_FSM:
            ND_PRINT((ndo, " subcode %s (%u)",
		   tok2str(bgp_notify_minor_fsm_values, "Unknown",
			      bgpn_minor),
		   bgpn_minor));
            break;
        case BGP_NOTIFY_MAJOR_CAP:
            ND_PRINT((ndo, " subcode %s (%u)",
		   tok2str(bgp_notify_minor_cap_values, "Unknown",
			      bgpn_minor),
		   bgpn_minor));
            break;
        case BGP_NOTIFY_MAJOR_CEASE:
            ND_PRINT((ndo, ", subcode %s (%u)",
		   tok2str(bgp_notify_minor_cease_values, "Unknown",
			      bgpn_minor),
		   bgpn_minor));

	    /* draft-ietf-idr-cease-subcode-02 mentions optionally 7 bytes
             * for the maxprefix subtype, which may contain AFI, SAFI and MAXPREFIXES
             */
	    if(bgpn_minor == BGP_NOTIFY_MINOR_CEASE_MAXPRFX && length >= BGP_NOTIFICATION_SIZE + 7) {
		tptr = dat + BGP_NOTIFICATION_SIZE;
		ND_TCHECK_7(tptr);
		ND_PRINT((ndo, ", AFI %s (%u), SAFI %s (%u), Max Prefixes: %u",
		       tok2str(af_values, "Unknown",
				  EXTRACT_BE_U_2(tptr)),
		       EXTRACT_BE_U_2(tptr),
		       tok2str(bgp_safi_values, "Unknown", EXTRACT_U_1((tptr + 2))),
		       EXTRACT_U_1((tptr + 2)),
		       EXTRACT_BE_U_4(tptr + 3)));
	    }
	    /*
	     * draft-ietf-idr-shutdown describes a method to send a communication
	     * intended for human consumption regarding the Administrative Shutdown
	     */
	    if ((bgpn_minor == BGP_NOTIFY_MINOR_CEASE_SHUT ||
		bgpn_minor == BGP_NOTIFY_MINOR_CEASE_RESET) &&
		length >= BGP_NOTIFICATION_SIZE + 1) {
		    tptr = dat + BGP_NOTIFICATION_SIZE;
		    ND_TCHECK_1(tptr);
		    shutdown_comm_length = EXTRACT_U_1(tptr);
		    remainder_offset = 0;
		    /* garbage, hexdump it all */
		    if (shutdown_comm_length > BGP_NOTIFY_MINOR_CEASE_ADMIN_SHUTDOWN_LEN ||
			shutdown_comm_length > length - (BGP_NOTIFICATION_SIZE + 1)) {
			    ND_PRINT((ndo, ", invalid Shutdown Communication length"));
		    }
		    else if (shutdown_comm_length == 0) {
			    ND_PRINT((ndo, ", empty Shutdown Communication"));
			    remainder_offset += 1;
		    }
		    /* a proper shutdown communication */
		    else {
			    ND_TCHECK_LEN(tptr + 1, shutdown_comm_length);
			    ND_PRINT((ndo, ", Shutdown Communication (length: %u): \"", shutdown_comm_length));
			    (void)fn_printn(ndo, tptr+1, shutdown_comm_length, NULL);
			    ND_PRINT((ndo, "\""));
			    remainder_offset += shutdown_comm_length + 1;
		    }
		    /* if there is trailing data, hexdump it */
		    if(length - (remainder_offset + BGP_NOTIFICATION_SIZE) > 0) {
			    ND_PRINT((ndo, ", Data: (length: %u)", length - (remainder_offset + BGP_NOTIFICATION_SIZE)));
			    hex_print(ndo, "\n\t\t", tptr + remainder_offset, length - (remainder_offset + BGP_NOTIFICATION_SIZE));
		    }
	    }
	    break;
	default:
            break;
        }

	return;
trunc:
	ND_PRINT((ndo, "[|BGP]"));
}

static void
bgp_route_refresh_print(netdissect_options *ndo,
                        const u_char *pptr, int len)
{
        const struct bgp_route_refresh *bgp_route_refresh_header;

	ND_TCHECK_LEN(pptr, BGP_ROUTE_REFRESH_SIZE);

        /* some little sanity checking */
        if (len<BGP_ROUTE_REFRESH_SIZE)
            return;

        bgp_route_refresh_header = (const struct bgp_route_refresh *)pptr;

        ND_PRINT((ndo, "\n\t  AFI %s (%u), SAFI %s (%u)",
               tok2str(af_values,"Unknown",
			  EXTRACT_BE_U_2(bgp_route_refresh_header->afi)),
               EXTRACT_BE_U_2(bgp_route_refresh_header->afi),
               tok2str(bgp_safi_values,"Unknown",
			  EXTRACT_U_1(bgp_route_refresh_header->safi)),
               EXTRACT_U_1(bgp_route_refresh_header->safi)));

        if (ndo->ndo_vflag > 1) {
            ND_TCHECK_LEN(pptr, len);
            print_unknown_data(ndo, pptr, "\n\t  ", len);
        }

        return;
trunc:
	ND_PRINT((ndo, "[|BGP]"));
}

static int
bgp_pdu_print(netdissect_options *ndo,
                 const u_char *dat, u_int length)
{
	const struct bgp *bgp_header;
	uint8_t bgp_type;

	ND_TCHECK_LEN(dat, BGP_SIZE);
	bgp_header = (const struct bgp *)dat;
	bgp_type = EXTRACT_U_1(bgp_header->bgp_type);

	ND_PRINT((ndo, "\n\t%s Message (%u), length: %u",
               tok2str(bgp_msg_values, "Unknown", bgp_type),
               bgp_type,
               length));

	switch (bgp_type) {
	case BGP_OPEN:
		bgp_open_print(ndo, dat, length);
		break;
	case BGP_UPDATE:
		bgp_update_print(ndo, dat, length);
		break;
	case BGP_NOTIFICATION:
		bgp_notification_print(ndo, dat, length);
		break;
        case BGP_KEEPALIVE:
                break;
        case BGP_ROUTE_REFRESH:
                bgp_route_refresh_print(ndo, dat, length);
                break;
        default:
                /* we have no decoder for the BGP message */
                ND_TCHECK_LEN(dat, length);
                ND_PRINT((ndo, "\n\t  no Message %u decoder", bgp_type));
                print_unknown_data(ndo, dat, "\n\t  ", length);
                break;
	}
	return 1;
trunc:
	ND_PRINT((ndo, "[|BGP]"));
	return 0;
}

void
bgp_print(netdissect_options *ndo,
          const u_char *dat, int length)
{
	const u_char *p;
	const u_char *ep;
	const u_char *start;
	const u_char marker[] = {
		0xff, 0xff, 0xff, 0xff, 0xff, 0xff, 0xff, 0xff,
		0xff, 0xff, 0xff, 0xff, 0xff, 0xff, 0xff, 0xff,
	};
	const struct bgp *bgp_header;
	uint16_t hlen;

	ep = dat + length;
	if (ndo->ndo_snapend < dat + length)
		ep = ndo->ndo_snapend;

	ND_PRINT((ndo, ": BGP"));

        if (ndo->ndo_vflag < 1) /* lets be less chatty */
                return;

	p = dat;
	start = p;
	while (p < ep) {
		if (!ND_TTEST_1(p))
			break;
		if (EXTRACT_U_1(p) != 0xff) {
			p++;
			continue;
		}

		if (!ND_TTEST_LEN(p, sizeof(marker)))
			break;
		if (memcmp(p, marker, sizeof(marker)) != 0) {
			p++;
			continue;
		}

		/* found BGP header */
		ND_TCHECK_LEN(p, BGP_SIZE);
		bgp_header = (const struct bgp *)p;

		if (start != p)
			ND_PRINT((ndo, " [|BGP]"));

		hlen = EXTRACT_BE_U_2(bgp_header->bgp_len);
		if (hlen < BGP_SIZE) {
			ND_PRINT((ndo, "\n[|BGP Bogus header length %u < %u]", hlen,
			    BGP_SIZE));
			break;
		}

		if (ND_TTEST_LEN(p, hlen)) {
			if (!bgp_pdu_print(ndo, p, hlen))
				return;
			p += hlen;
			start = p;
		} else {
			ND_PRINT((ndo, "\n[|BGP %s]",
			       tok2str(bgp_msg_values,
					  "Unknown Message Type",
					  EXTRACT_U_1(bgp_header->bgp_type))));
			break;
		}
	}

	return;

trunc:
	ND_PRINT((ndo, " [|BGP]"));
}

/*
 * Local Variables:
 * c-style: whitesmith
 * c-basic-offset: 4
 * End:
 */<|MERGE_RESOLUTION|>--- conflicted
+++ resolved
@@ -2632,18 +2632,13 @@
 	withdrawn_routes_len = EXTRACT_BE_U_2(p);
 	p += 2;
 	length -= 2;
-<<<<<<< HEAD
 	if (withdrawn_routes_len > 1) {
-		ND_TCHECK2(p[0], withdrawn_routes_len);
-=======
-	if (withdrawn_routes_len) {
 		/*
 		 * Without keeping state from the original NLRI message,
 		 * it's not possible to tell if this a v4 or v6 route,
 		 * so only try to decode it if we're not v6 enabled.
-	         */
+	   */
 		ND_TCHECK_LEN(p, withdrawn_routes_len);
->>>>>>> 6ceeae50
 		if (length < withdrawn_routes_len)
 			goto trunc;
 
