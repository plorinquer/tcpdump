<<<<<<< HEAD
Monday March. 11, 2015 guy@alum.mit.edu
  Summary for 4.7.3 tcpdump release
	Capsicum fixes for FreeBSD 10

Monday March. 10, 2015 guy@alum.mit.edu
=======
Friday April 10, 2015 guy@alum.mit.edu
  Summary for 4.7.4 tcpdump release
	RPKI to Router Protocol: Fix Segmentation Faults and other problems
	RPKI to Router Protocol: print strings with fn_printn()
	wb: fix some bounds checks

Wednesday March 11, 2015 mcr@sandelman.ca
  Summary for 4.7.3 tcpdump release
	Capsicum fixes for FreeBSD 10

Tuesday March 10, 2015 mcr@sandelman.ca
>>>>>>> 8f017045
  Summary for 4.7.2 tcpdump release
	DCCP: update Packet Types with RFC4340/IANA names
        fixes for CVE-2015-0261: IPv6 mobility header check issue
        fixes for CVE-2015-2153, 2154, 2155: kday packets

Friday Nov. 12, 2014 guy@alum.mit.edu
  Summary for 4.7.0 tcpdump release
        changes to hex printing of CDP packets
	Fix PPI printing
	Radius: update Packet Type Codes and Attribute Types with RFC/IANA names
	Add a routine to print "text protocols", and add FTP/HTTP/SMTP/RTSP support.
	improvements to telnet printer, even if not -v
	omit length for bcp, print-tcp uses it
	formatting fixes for a bunch of protocols
	new bounds checks for a number of protocols
	split netflow 1,6, and 6 dissector up.
	added geneve dissector
        CVE-2014-9140 PPP dissector fixed.

Tuesday  Sep.  2, 2014 mcr@sandelman.ca
  Summary for 4.6.2 tcpdump release
	fix out-of-source-tree builds: find libpcap that is out of source
	better configure check for libsmi

Saturday Jul. 19, 2014 mcr@sandelman.ca
  Summary for 4.6.1 tcpdump release
	added FreeBSD capsicum
	add a short option '#', same as long option '--number'

Wednesday Jul. 2, 2014 mcr@sandelman.ca
  Summary for 4.6.0 tcpdump release
        all of tcpdump is now using the new "NDO" code base (Thanks Denis!)
        nflog, mobile, forces, pptp, AODV, AHCP, IPv6, OSPFv4, RPL, DHCPv6 enhancements/fixes
        M3UA decode added.
        many new test cases: 82 in 4.5.1 to 133 in 4.6.0
        many improvements to travis continuous integration system: OSX, and Coverity options
        cleaned up some unnecessary header files
        Added bittok2str().
        a number of unaligned access faults fixed
        -A flag does not consider CR to be printable anymore
        fx.lebail took over coverity baby sitting
        default snapshot size increased to 256K for accomodate USB captures
        WARNING: this release contains a lot of very worthwhile code churn.

Wednesday Jan. 15, 2014 guy@alum.mit.edu
  Summary for 4.5.2 tcpdump release
	Man page fix
	Fix crashes on SPARC

Monday Nov. 11, 2013 mcr@sandelman.ca
  Summary for 4.5.1 tcpdump release
	CREDITS file fixes

Thursday Nov. 7, 2013  mcr@sandelman.ca and guy@alum.mit.edu.
  Summary for 4.5.0 tcpdump release
        some NFSv4 fixes for printing
        fix printing of unknown TCP options, and tcp fast-open
        fixes for syslog parser
        some gcc-version-specific flag tuning
        adopt MacOS deprecation workarounds for openssl
        improvements to babel printing
        add OpenFlow 1.0 (no SSL) and test cases
        GeoNet printer.
        added STBC Rx support
        improvements to DHCPv6 decoder
        clarify which autoconf is needed
	Point users to the the-tcpdump-group repository on GitHub rather
	    than the mcr repository
	Add MSDP printer.
	Fixed IPv6 check on Solaris and other OSes requiring extra
	    networking libraries.
	Add support for VXLAN (draft-mahalingam-dutt-dcops-vxlan-03),
	    and add "vxlan" as an option for -T.
	Add support for OTV (draft-hasmit-otv-04).
        fixes for DLT_IEEE802_11_RADIO datalink types
        added MPTCP decoder

Saturday April 6, 2013 guy@alum.mit.edu.
  Summary for 4.4.0 tcpdump release
	RPKI-RTR (RFC6810) is now official (TCP Port 323)
	Fix detection of OpenSSL libcrypto.
	Add DNSSL (RFC6106) support.
	Add "radius" as an option for -T.
	Update Action codes for handle_action function according to
	    802.11s amendment.
	Decode DHCPv6 AFTR-Name option (RFC6334).
	Updates for Babel.
	Fix printing of infinite lifetime in ICMPv6.
	Added support for SPB, SPBM Service Identifier, and Unicast
	    Address sub-TLV in ISIS.
	Decode RIPv2 authentication up to RFC4822.
	Fix RIP Request/full table decoding issues.
	On Linux systems with cap-ng.h, drop root privileges
	    using Linux Capabilities.
	Add support for reading multiple files.
	Add MS NLB heartbeat printer.
	Separate multiple nexthops in BGP.

Wednesday  November 28, 2012 guy@alum.mit.edu.
  Summary for 4.3.1 tcpdump release
	Print "LLDP, length N" for LLDP packets even when not in verbose
	    mode, so something is printed even if only the timestamp is
	    present
	Document "-T carp"
	Print NTP poll interval correctly (it's an exponent, so print
	    both its raw value and 2^value)
	Document that "-e" is used to get MAC addresses
	More clearly document that you need to escape or quote
	    backslashes in filter expressions on the command line
	Fix some "the the" in the man page
	Use the right maximum path length
	Don't treat 192_1_2, when passed to -i, as an interface number

Friday  April 3, 2012.  mcr@sandelman.ca.
  Summary for 4.3.0 tcpdump release
        fixes for forces: SPARSE data (per RFC 5810)
        some more test cases added
        updates to documentation on -l, -U and -w flags.
        Fix printing of BGP optional headers.
        Tried to include DLT_PFSYNC support, failed due to headers required.
        added TIPC support.
        Fix LLDP Network Policy bit definitions.
        fixes for IGMPv3's Max Response Time: it is in units of 0.1 second.
        SIGUSR1 can be used rather than SIGINFO for stats
        permit -n flag to affect print-ip for protocol numbers
        ND_OPT_ADVINTERVAL is in milliseconds, not seconds
        Teach PPPoE parser about RFC 4638


Friday  December 9, 2011.  guy@alum.mit.edu.
  Summary for 4.2.1 tcpdump release
	Only build the Babel printer if IPv6 is enabled.
	Support Babel on port 6696 as well as 6697.
	Include ppi.h in release tarball.
	Include all the test files in the release tarball, and don't
	 "include" test files that no longer exist.
	Don't assume we have <rpc/rpc.h> - check for it.
	Support "-T carp" as a way of dissecting IP protocol 112 as CARP
	 rather than VRRP.
	Support Hilscher NetAnalyzer link-layer header format.
	Constify some pointers and fix compiler warnings.
	Get rid of never-true test.
	Fix an unintended fall-through in a case statement in the ARP
	 printer.
	Fix several cases where sizeof(sizeof(XXX)) was used when just
	 sizeof(XXX) was intended.
	Make stricter sanity checks in the ES-IS printer.
	Get rid of some GCCisms that caused builds to fai with compilers
	 that don't support them.
	Fix typo in man page.
	Added length checks to Babel printer.

Sunday  July 24, 2011.  mcr@sandelman.ca.
  Summary for 4.2.+
	merged 802.15.4 decoder from Dmitry Eremin-Solenikov <dbaryshkov
	  at gmail dot com>
        updates to forces for new port numbers
        Use "-H", not "-h", for the 802.11s option. (-h always help)
        Better ICMPv6 checksum handling.
        add support for the RPKI/Router Protocol, per -ietf-sidr-rpki-rtr-12
        get rid of uuencoded pcap test files, git can do binary.
        sFlow changes for 64-bit counters.
        fixes for PPI packet header handling and printing.
        Add DCB Exchange protocol (DCBX) version 1.01.
        Babel dissector, from Juliusz Chroboczek and Grégoire Henry.
        improvements to radiotap for rate values > 127.
        Many improvements to ForCES decode, including fix SCTP TML port
        updated RPL type code to RPL-17 draft
        Improve printout of DHCPv6 options.
        added support and test case for QinQ (802.1q VLAN) packets
        Handle DLT_IEEE802_15_4_NOFCS like DLT_IEEE802_15_4.
        Build fixes for Sparc and other machines with alignment restrictions.
        Merged changes from Debian package.
        PGM: Add ACK decoding and add PGMCC DATA and FEEDBACK options.
        Build fixes for OSX (Snow Leopard and others)
        Add support for IEEE 802.15.4 packets

Tue.    July 20, 2010.  guy@alum.mit.edu.
  Summary for 4.1.2 tcpdump release
	If -U is specified, flush the file after creating it, so it's
	  not zero-length
	Fix TCP flags output description, and some typoes, in the man
	  page
	Add a -h flag, and only attempt to recognize 802.11s mesh
	  headers if it's set
	When printing the link-layer type list, send *all* output to
	  stderr
	Include the CFLAGS setting when configure was run in the
	  compiler flags

Thu.	April 1, 2010.  guy@alum.mit.edu.
  Summary for 4.1.1 tcpdump release
	Fix build on systems with PF, such as FreeBSD and OpenBSD.
	Don't blow up if a zero-length link-layer address is passed to
	  linkaddr_string().

Thu.	March 11, 2010.  ken@netfunctional.ca/guy@alum.mit.edu.
  Summary for 4.1.0 tcpdump release
	Fix printing of MAC addresses for VLAN frames with a length
	  field
	Add some additional bounds checks and use the EXTRACT_ macros
	  more
	Add a -b flag to print the AS number in BGP packets in ASDOT
	  notation rather than ASPLAIN notation
	Add ICMPv6 RFC 5006 support
	Decode the access flags in NFS access requests
	Handle the new DLT_ for memory-mapped USB captures on Linux
	Make the default snapshot (-s) the maximum
	Print name of device (when -L is used)
	Support for OpenSolaris (and SXCE build 125 and later)
	Print new TCP flags
	Add support for RPL DIO
	Add support for TCP User Timeout (UTO)
	Add support for non-standard Ethertypes used by 3com PPPoE gear
	Add support for 802.11n and 802.11s
	Add support for Transparent Ethernet Bridge ethertype in GRE
	Add 4 byte AS support for BGP printer
	Add support for the MDT SAFI 66 BG printer
	Add basic IPv6 support to print-olsr
	Add USB printer
	Add printer for ForCES
	Handle frames with an FCS
	Handle 802.11n Control Wrapper, Block Acq Req and Block Ack frames
	Fix TCP sequence number printing
	Report 802.2 packets as 802.2 instead of 802.3
	Don't include -L/usr/lib in LDFLAGS
	On x86_64 Linux, look in lib64 directory too
	Lots of code clean ups
	Autoconf clean ups
	Update testcases to make output changes
	Fix compiling with/out smi (--with{,out}-smi)
	Fix compiling without IPv6 support (--disable-ipv6)

Mon.    October 27, 2008.  ken@netfunctional.ca.  Summary for 4.0.0 tcpdump release
        Add support for Bluetooth Sniffing
        Add support for Realtek Remote Control Protocol (openrrcp.org.ru)
        Add support for 802.11 AVS
        Add support for SMB over TCP
        Add support for 4 byte BGP AS printing
        Add support for compiling on case-insensitive file systems
        Add support for ikev2 printing
        Update support for decoding AFS
        Update DHCPv6 printer
        Use newer libpcap API's (allows -B option on all platforms)
        Add -I to turn on monitor mode
        Bugfixes in lldp, lspping, dccp, ESP, NFS printers
        Cleanup unused files and various cruft

Mon.    September 10, 2007.  ken@xelerance.com.  Summary for 3.9.8 tcpdump release
        Rework ARP printer
        Rework OSPFv3 printer
        Add support for Frame-Relay ARP
        Decode DHCP Option 121 (RFC 3442 Classless Static Route)
        Decode DHCP Option 249 (MS Classless Static Route) the same as Option 121
        TLV: Add support for Juniper .pcap extensions
        Print EGP header in new-world-order style
        Converted print-isakmp.c to NETDISSECT
        Moved AF specific stuff into af.h
        Test subsystem now table driven, and saves outputs and diffs to one place
        Require <net/pfvar.h> for pf definitions - allows reading of pflog formatted
         libpcap files on an OS other than where the file was generated


Wed.	July 23, 2007.  mcr@xelerance.com.  Summary for 3.9.7 libpcap release

    	NFS: Print unsigned values as such.
	RX: parse safely.
	BGP: fixes for IPv6-less builds.
	801.1ag: use standard codepoint.
	use /dev/bpf on systems with such a device.
	802.11: print QoS data, avoid dissect of no-data frame, ignore padding.
	smb: make sure that we haven't gone past the end of the captured data.
	smb: squelch an uninitialized complaint from coverity.
	NFS: from NetBSD; don't interpret the reply as a possible NFS reply
		if it got MSG_DENIED.
	BGP: don't print TLV values that didn't fit, from www.digit-labs.org.
	revised INSTALL.txt about libpcap dependancy.

Wed.	April 25, 2007. ken@xelerance.com.  Summary for 3.9.6 tcpdump release
	Update man page to reflect changes to libpcap
	Changes to both TCP and IP Printer Output
	Fix a potential buffer overflow in the 802.11 printer
	Print basic info about a few more Cisco LAN protocols.
	mDNS cleanup
	ICMP MPLS rework of the extension code
	bugfix: use the correct codepoint for the OSPF simple text auth token
	 entry, and use safeputs to print the password.
	Add support in pflog for additional values
	Add support for OIF RSVP Extensions UNI 1.0 Rev. 2 and additional RSVP objects
	Add support for the Message-id NACK c-type.
	Add support for 802.3ah loopback ctrl msg
	Add support for Multiple-STP as per 802.1s
	Add support for rapid-SPT as per 802.1w
	Add support for CFM Link-trace msg, Link-trace-Reply msg,
	 Sender-ID tlv, private tlv, port, interface status
	Add support for unidirectional link detection as per
	 http://www.ietf.org/internet-drafts/draft-foschiano-udld-02.txt
	Add support for the olsr protocol as per RFC 3626 plus the LQ
	 extensions from olsr.org
	Add support for variable-length checksum in DCCP, as per section 9 of
	 RFC 4340.
	Add support for per-VLAN spanning tree and per-VLAN rapid spanning tree
	Add support for Multiple-STP as per 802.1s
	Add support for the cisco propriatry 'dynamic trunking protocol'
	Add support for the cisco proprietary VTP protocol
	Update dhcp6 options table as per IETF standardization activities


Tue.	September 19, 2006. ken@xelerance.com. Summary for 3.9.5 tcpdump release

	Fix compiling on AIX (, at end of ENUM)
	Updated list of DNS RR typecodes
	Use local Ethernet defs on WIN32
	Add support for Frame-Relay ARP
	Fixes for compiling under MSVC++
	Add support for parsing Juniper .pcap files
	Add support for FRF.16 Multilink Frame-Relay (DLT_MFR)
	Rework the OSPFv3 printer
	Fix printing for 4.4BSD/NetBSD NFS Filehandles
	Add support for Cisco style NLPID encapsulation
	Add cisco prop. eigrp related, extended communities
	Add support for BGP signaled VPLS
	Cleanup the bootp printer
	Add support for PPP over Frame-Relay
	Add some bounds checking to the IP options code, and clean up
	 the options output a bit.
	Add additional modp groups to ISAKMP printer
	Add support for Address-Withdraw and Label-Withdraw Msgs
	Add support for the BFD Discriminator TLV
	Fixes for 64bit compiling
	Add support for PIMv2 checksum verification
	Add support for further dissection of the IPCP Compression Option
	Add support for Cisco's proposed VQP protocol
	Add basic support for keyed authentication TCP option
	Lots of minor cosmetic changes to output printers


Mon. 	September 19, 2005.  ken@xelerance.com. Summary for 3.9.4 tcpdump release
	Decoder support for more Juniper link-layer types
	Fix a potential buffer overflow (although it can't occur in
		practice).
	Fix the handling of unknown management frame types in the 802.11
		printer.
	Add FRF.16 support, fix various Frame Relay bugs.
	Add support for RSVP integrity objects, update fast-reroute
		object printer to latest spec.
	Clean up documentation of vlan filter expression, document mpls
		filter expression.
	Document new pppoed and pppoes filter expressions.
	Update diffserver-TE codepoints as per RFC 4124.
	Spelling fixes in ICMPv6.
	Don't require any fields other than flags to be present in IS-IS
		restart signaling TLVs, and only print the system ID in
		those TLVs as system IDs, not as node IDs.
	Support for DCCP.

Tue. 	July 5, 2005.  ken@xelerance.com. Summary for 3.9.3 tcpdump release

	Option to chroot() when dropping privs
	Fixes for compiling on nearly every platform,
		including improved 64bit support
	Many new testcases
	Support for sending packets
	Many compliation fixes on most platforms
	Fixes for recent version of GCC to eliminate warnings
	Improved Unicode support

	Decoders & DLT Changes, Updates and New:
		AES ESP support
		Juniper ATM, FRF.15, FRF.16, PPPoE,
			ML-FR, ML-PIC, ML-PPP, PL-PPP, LS-PIC
			GGSN,ES,MONITOR,SERVICES
		L2VPN
		Axent Raptor/Symantec Firewall
		TCP-MD5 (RFC 2385)
		ESP-in-UDP (RFC 3948)
		ATM OAM
		LMP, LMP Service Discovery
		IP over FC
		IP over IEEE 1394
		BACnet MS/TP
		SS7
		LDP over TCP
		LACP, MARKER as per 802.3ad
		PGM (RFC 3208)
		LSP-PING
		G.7041/Y.1303 Generic Framing Procedure
		EIGRP-IP, EIGRP-IPX
		ICMP6
		Radio - via radiotap
		DHCPv6
		HDLC over PPP

Tue.   March 30, 2004. mcr@sandelman.ottawa.on.ca. Summary for 3.8.3 release

	No changes from 3.8.2. Version bumped only to maintain consistency
	with libpcap 0.8.3.

Mon.   March 29, 2004. mcr@sandelman.ottawa.on.ca. Summary for 3.8.2 release

	Fixes for print-isakmp.c      CVE:    CAN-2004-0183, CAN-2004-0184
	  		     http://www.rapid7.com/advisories/R7-0017.html
	IP-over-IEEE1394 printing.
	some MINGW32 changes.
	updates for autoconf 2.5
	fixes for print-aodv.c - check for too short packets
	formatting changes to print-ascii for hex output.
	check for too short packets: print-bgp.c, print-bootp.c, print-cdp.c,
		print-chdlc.c, print-domain.c, print-icmp.c, print-icmp6.c,
		print-ip.c, print-lwres.c, print-ospf.c, print-pim.c,
		print-ppp.c,print-pppoe.c, print-rsvp.c, print-wb.c
	print-ether.c - better handling of unknown types.
	print-isoclns.c - additional decoding of types.
	print-llc.c - strings for LLC names added.
	print-pfloc.c - various enhancements
	print-radius.c - better decoding to strings.

Wed.   November 12, 2003. mcr@sandelman.ottawa.on.ca. Summary for 3.8 release

	changed syntax of -E argument so that multiple SAs can be decrypted
	fixes for Digital Unix headers and Documentation
	__attribute__ fixes
	CDP changes from Terry Kennedy <terry@tmk.com>.
	IPv6 mobility updates from Kazushi Sugyo <sugyo@pb.jp.nec.com>
	Fixes for ASN.1 decoder for 2.100.3 forms.
	Added a count of packets received and processed to clarify numbers.
	Incorporated WinDUMP patches for Win32 builds.
	PPPoE payload length headers.
	Fixes for HP C compiler builds.
	Use new pcap_breakloop() and pcap_findalldevs() if we can.
	BGP output split into multiple lines.
	Fixes to 802.11 decoding.
	Fixes to PIM decoder.
	SuperH is a CPU that can't handle unaligned access. Many fixes for
		unaligned access work.
	Fixes to Frame-Relay decoder for Q.933/922 frames.
	Clarified when Solaris can do captures as non-root.
	Added tests/ subdir for examples/regression tests.
	New -U flag.	-flush stdout after every packet
	New -A flag	-print ascii only
	support for decoding IS-IS inside Cisco HDLC Frames
	more verbosity for tftp decoder
	mDNS decoder
	new BFD decoder
	cross compilation patches
	RFC 3561 AODV support.
	UDP/TCP pseudo-checksum properly for source-route options.
	sanitized all files to modified BSD license
	Add support for RFC 2625 IP-over-Fibre Channel.
	fixes for DECnet support.
	Support RFC 2684 bridging of Ethernet, 802.5 Token Ring, and FDDI.
	RFC 2684 encapsulation of BPDUs.

Tuesday, February 25, 2003. fenner@research.att.com.  3.7.2 release

	Fixed infinite loop when parsing malformed isakmp packets.
	 (reported by iDefense; already fixed in CVS)
	Fixed infinite loop when parsing malformed BGP packets.
	Fixed buffer overflow with certain malformed NFS packets.
	Pretty-print unprintable network names in 802.11 printer.
	Handle truncated nbp (appletalk) packets.
	Updated DHCPv6 printer to match draft-ietf-dhc-dhcpv6-22.txt
	Print IP protocol name even if we don't have a printer for it.
	Print IP protocol name or number for fragments.
	Print the whole MPLS label stack, not just the top label.
	Print request header and file handle for NFS v3 FSINFO and PATHCONF
	 requests.
	Fix NFS packet truncation checks.
	Handle "old" DR-Priority and Bidir-Capable PIM HELLO options.
	Handle unknown RADIUS attributes properly.
	Fix an ASN.1 parsing error that would cause e.g. the OID
	 2.100.3 to be misrepresented as 4.20.3 .

Monday, January 21, 2002. mcr@sandelman.ottawa.on.ca. Summary for 3.7 release
see http://www.tcpdump.org/cvs-log/2002-01-21.10:16:48.html for commit log.
	keyword "ipx" added.
	Better OSI/802.2 support on Linux.
	IEEE 802.11 support, from clenahan@fortresstech.com, achirica@ttd.net.
	LLC SAP support for FDDI/token ring/RFC-1483 style ATM
	BXXP protocol was replaced by the BEEP protocol;
	improvements to SNAP demux.
	Changes to "any" interface documentation.
	Documentation on pcap_stats() counters.
	Fix a memory leak found by Miklos Szeredi - pcap_ether_aton().
	Added MPLS encapsulation decoding per RFC3032.
	DNS dissector handles TKEY, TSIG and IXFR.
	adaptive SLIP interface patch from Igor Khristophorov <igor@atdot.org>
	SMB printing has much improved bounds checks
	OUI 0x0000f8 decoded as encapsulated ethernet for Cisco-custom bridging
	Zephyr support, from Nickolai Zeldovich <kolya@MIT.EDU>.
	Solaris - devices with digits in them. Stefan Hudson <hudson@mbay.net>
	IPX socket 0x85be is for Cisco EIGRP over IPX.
	Improvements to fragmented ESP handling.
	SCTP support from Armando L. Caro Jr. <acaro@mail.eecis.udel.edu>
	Linux ARPHDR_ATM support fixed.
	Added a "netbeui" keyword, which selects NetBEUI packets.
	IPv6 ND improvements, MobileIP dissector, 2292bis-02 for RA option.
	Handle ARPHDR_HDLC from Marcus Felipe Pereira <marcus@task.com.br>.
	Handle IPX socket 0x553 -> NetBIOS-over-IPX socket, "nwlink-dgm"
	Better Linux libc5 compat.
	BIND9 lwres dissector added.
	MIPS and SPARC get strict alignment macros (affects print-bgp.c)
	Apple LocalTalk LINKTYPE_ reserved.
	New time stamp formats documented.
	DHCP6 updated to draft-22.txt spec.
	ICMP types/codes now accept symbolic names.
	Add SIGINFO handler from LBL
	encrypted CIPE tunnels in IRIX, from Franz Schaefer <schaefer@mond.at>.
	now we are -Wstrict-prototype clean.
	NetBSD DLT_PPP_ETHER; adapted from Martin Husemann <martin@netbsd.org>.
	PPPoE dissector cleaned up.
	Support for LocalTalk hardware, from Uns Lider <unslider@miranda.org>.
	In dissector, now the caller prints the IP addresses rather than proto.
	cjclark@alum.mit.edu: print the IP proto for non-initial fragments.
	LLC frames with a DSAP and LSAP of 0xe0 are IPX frames.
	Linux cooked frames with a type value of LINUX_SLL_P_802_3 are IPX.
	captures on the "any" device won't be done in promiscuous mode
	Token Ring support on DLPI - Onno van der Linden <onno@simplex.nl>
	ARCNet support, from NetBSD.
	HSRP dissector, from Julian Cowley <julian@lava.net>.
	Handle (GRE-encapsulated) PPTP
	added -C option to rotate save file every optarg * 1,000,000 bytes.
	support for "vrrp" name - NetBSD, by Klaus Klein <kleink@netbsd.org>.
	PPTP support, from Motonori Shindo <mshindo@mshindo.net>.
	IS-IS over PPP support, from Hannes Gredler <hannes@juniper.net>.
	CNFP support for IPv6,format. Harry Raaymakers <harryr@connect.com.au>.
	ESP printing updated to RFC2406.
	HP-UX can now handle large number of PPAs.
	MSDP printer added.
	L2TP dissector improvements from Motonori Shindo.

Tuesday January 9, 2001. mcr@sandelman.ottawa.on.ca. Summary for 3.6 release
	Cleaned up documentation.
	Promisc mode fixes for Linux
	IPsec changes/cleanups.
	Alignment fixes for picky architectures

	Removed dependency on native headers for packet dissectors.
	Removed Linux specific headers that were shipped

	libpcap changes provide for exchanging capture files between
	  systems. Save files now have well known PACKET_ values instead of
	  depending upon system dependant mappings of DLT_* types.

	Support for computing/checking IP and UDP/TCP checksums.

	Updated autoconf stock files.

	IPv6 improvements: dhcp (draft-15), mobile-ip6, ppp, ospf6,

	Added dissector support for: ISOCLNS, Token Ring, IGMPv3, bxxp,
		timed, vrrp, radius, chdlc, cnfp, cdp, IEEE802.1d, raw-AppleTalk

	Added filtering support for: VLANs, ESIS, ISIS

	Improvements to: print-telnet, IPTalk, bootp/dhcp, ECN, PPP,
		L2TP, PPPoE

	HP-UX 11.0 -- find the right dlpi device.
	Solaris 8 - IPv6 works
	Linux - Added support for an "any" device to capture on all interfaces

	Security fixes: buffer overrun audit done. Strcpy replaced with
		strlcpy, sprintf replaced with snprintf.
	Look for lex problems, and warn about them.


v3.5 Fri Jan 28 18:00:00 PST 2000

Bill Fenner <fenner@research.att.com>
- switch to config.h for autoconf
- unify RCSID strings
- Updated PIMv1, PIMv2, DVMRP, IGMP parsers, add Cisco Auto-RP parser
- Really fix the RIP printer
- Fix MAC address -> name translation.
- some -Wall -Wformat fixes
- update makemib to parse much of SMIv2
- Print TCP sequence # with -vv even if you normally wouldn't
- Print as much of IP/TCP/UDP headers as possible even if truncated.

itojun@iijlab.net
- -X will make a ascii dump.  from netbsd.
- telnet command sequence decoder (ff xx xx).  from netbsd.
- print-bgp.c: improve options printing.  ugly code exists for
  unaligned option parsing (need some fix).
- const poisoning in SMB decoder.
- -Wall -Werror clean checks.
- bring in KAME IPv6/IPsec decoding code.

Assar Westerlund  <assar@sics.se>
- SNMPv2 and SNMPv3 printer
- If compiled with libsmi, tcpdump can load MIBs on the fly to decode
  SNMP packets.
- Incorporate NFS parsing code from NetBSD.  Adds support for nfsv3.
- portability fixes
- permit building in different directories.

Ken Hornstein <kenh@cmf.nrl.navy.mil>
- bring in code at
  /afs/transarc.com/public/afs-contrib/tools/tcpdump for parsing
  AFS3 packets

Andrew Tridgell <tridge@linuxcare.com>
- SMB printing code

Love <lha@stacken.kth.se>
- print-rx.c: add code for printing MakeDir and StoreStatus.  Also
  change date format to the right one.

Michael C. Richardson  <mcr@sandelman.ottawa.on.ca>
- Created tcpdump.org repository

v3.4 Sat Jul 25 12:40:55 PDT 1998

- Hardwire Linux slip support since it's too hard to detect.

- Redo configuration of "network" libraries (-lsocket and -lnsl) to
  deal with IRIX. Thanks to John Hawkinson (jhawk@mit.edu)

- Added -a which tries to translate network and broadcast addresses to
  names. Suggested by Rob van Nieuwkerk (robn@verdi.et.tudelft.nl)

- Added a configure option to disable gcc.

- Added a "raw" packet printer.

- Not having an interface address is no longer fatal. Requested by John
  Hawkinson.

- Rework signal setup to accommodate Linux.

- OSPF truncation check fix. Also display the type of OSPF packets
  using MD5 authentication. Thanks to Brian Wellington
  (bwelling@tis.com)

- Fix truncation check bugs in the Kerberos printer. Reported by Ezra
  Peisach (epeisach@mit.edu)

- Don't catch SIGHUP when invoked with nohup(1). Thanks to Dave Plonka
  (plonka@mfa.com)

- Specify full install target as a way of detecting if install
  directory does not exist. Thanks to Dave Plonka.

- Bit-swap FDDI addresses for BSD/OS too. Thanks to Paul Vixie
  (paul@vix.com)

- Fix off-by-one bug when testing size of ethernet packets. Thanks to
  Marty Leisner (leisner@sdsp.mc.xerox.com)

- Add a local autoconf macro to check for routines in libraries; the
  autoconf version is broken (it only puts the library name in the
  cache variable name). Thanks to John Hawkinson.

- Add a local autoconf macro to check for types; the autoconf version
  is broken (it uses grep instead of actually compiling a code fragment).

- Modified to support the new BSD/OS 2.1 PPP and SLIP link layer header
  formats.

- Extend OSF ip header workaround to versions 1 and 2.

- Fix some signed problems in the nfs printer. As reported by David
  Sacerdote (davids@silence.secnet.com)

- Detect group wheel and use it as the default since BSD/OS' install
  can't hack numeric groups. Reported by David Sacerdote.

- AIX needs special loader options. Thanks to Jonathan I. Kamens
  (jik@cam.ov.com)

- Fixed the nfs printer to print port numbers in decimal. Thanks to
  Kent Vander Velden (graphix@iastate.edu)

- Find installed libpcap in /usr/local/lib when not using gcc.

- Disallow network masks with non-network bits set.

- Attempt to detect "egcs" versions of gcc.

- Add missing closing double quotes when displaying bootp strings.
  Reported by Viet-Trung Luu (vluu@picard.math.uwaterloo.ca)

v3.3 Sat Nov 30 20:56:27 PST 1996

- Added Linux support.

- GRE encapsulated packet printer thanks to John Hawkinson
  (jhawk@mit.edu)

- Rewrite gmt2local() to avoid problematic os dependencies.

- Suppress nfs truncation message on errors.

- Add missing m4 quoting in AC_LBL_UNALIGNED_ACCESS autoconf macro.
  Reported by Joachim Ott (ott@ardala.han.de)

- Enable "ip_hl vs. ip_vhl" workaround for OSF4 too.

- Print arp hardware type in host order. Thanks to Onno van der Linden
  (onno@simplex.nl)

- Avoid solaris compiler warnings. Thanks to Bruce Barnett
  (barnett@grymoire.crd.ge.com)

- Fix rip printer to not print one more route than is actually in the
  packet. Thanks to Jean-Luc Richier (Jean-Luc.Richier@imag.fr) and
  Bill Fenner (fenner@parc.xerox.com)

- Use autoconf endian detection since BYTE_ORDER isn't defined on all systems.

- Fix dvmrp printer truncation checks and add a dvmrp probe printer.
  Thanks to Danny J. Mitzel (mitzel@ipsilon.com)

- Rewrite ospf printer to improve truncation checks.

- Don't parse tcp options past the EOL. As noted by David Sacerdote
  (davids@secnet.com). Also, check tcp options to make sure they ar
  actually in the tcp header (in addition to the normal truncation
  checks). Fix the SACK code to print the N blocks (instead of the
  first block N times).

- Don't say really small UDP packets are truncated just because they
  aren't big enough to be a RPC. As noted by David Sacerdote.

v3.2.1 Sun Jul 14 03:02:26 PDT 1996

- Added rfc1716 icmp codes as suggested by Martin Fredriksson
  (martin@msp.se)

- Print mtu for icmp unreach need frag packets. Thanks to John
  Hawkinson (jhawk@mit.edu)

- Decode icmp router discovery messages. Thanks to Jeffrey Honig
  (jch@bsdi.com)

- Added a printer entry for DLT_IEEE802 as suggested by Tak Kushida
  (kushida@trl.ibm.co.jp)

- Check igmp checksum if possible. Thanks to John Hawkinson.

- Made changes for SINIX. Thanks to Andrej Borsenkow
  (borsenkow.msk@sni.de)

- Use autoconf's idea of the top level directory in install targets.
  Thanks to John Hawkinson.

- Avoid infinite loop in tcp options printing code. Thanks to Jeffrey
  Mogul (mogul@pa.dec.com)

- Avoid using -lsocket in IRIX 5.2 and earlier since it breaks snoop.
  Thanks to John Hawkinson.

- Added some more packet truncation checks.

- On systems that have it, use sigset() instead of signal() since
  signal() has different semantics on these systems.

- Fixed some more alignment problems on the alpha.

- Add code to massage unprintable characters in the domain and ipx
  printers. Thanks to John Hawkinson.

- Added explicit netmask support. Thanks to Steve Nuchia
  (steve@research.oknet.com)

- Add "sca" keyword (for DEC cluster services) as suggested by Terry
  Kennedy (terry@spcvxa.spc.edu)

- Add "atalk" keyword as suggested by John Hawkinson.

- Added an igrp printer. Thanks to Francis Dupont
  (francis.dupont@inria.fr)

- Print IPX net numbers in hex a la Novell Netware. Thanks to Terry
  Kennedy (terry@spcvxa.spc.edu)

- Fixed snmp extended tag field parsing bug. Thanks to Pascal Hennequin
  (pascal.hennequin@hugo.int-evry.fr)

- Added some ETHERTYPEs missing on some systems.

- Added truncated packet macros and various checks.

- Fixed endian problems with the DECnet printer.

- Use $CC when checking gcc version. Thanks to Carl Lindberg
  (carl_lindberg@blacksmith.com)

- Fixes for AIX (although this system is not yet supported). Thanks to
  John Hawkinson.

- Fix bugs in the autoconf misaligned accesses code fragment.

- Include sys/param.h to get BYTE_ORDER in a few places. Thanks to
  Pavlin Ivanov Radoslavov (pavlin@cs.titech.ac.jp)

v3.2 Sun Jun 23 02:28:10 PDT 1996

- Print new icmp unreachable codes as suggested by Martin Fredriksson
  (martin@msp.se). Also print code value when unknown for icmp redirect
  and time exceeded.

- Fix an alignment endian bug in getname(). Thanks to John Hawkinson.

- Define "new" domain record types if not found in arpa/nameserv.h.
  Resulted from a suggestion from John Hawkinson (jhawk@mit.edu). Also
  fixed an endian bug when printing mx record and added some new record
  types.

- Added RIP V2 support. Thanks to Jeffrey Honig (jch@bsdi.com)

- Added T/TCP options printing. As suggested by Richard Stevens
  (rstevens@noao.edu)

- Use autoconf to detect architectures that can't handle misaligned
  accesses.

v3.1 Thu Jun 13 20:59:32 PDT 1996

- Changed u_int32/int32 to u_int32_t/int32_t to be consistent with bsd
  and bind (as suggested by Charles Hannum).

- Port to GNU autoconf.

- Add support for printing DVMRP and PIM traffic thanks to
  Havard Eidnes (Havard.Eidnes@runit.sintef.no).

- Fix AppleTalk, IPX and DECnet byte order problems due to wrong endian
  define being referenced. Reported by Terry Kennedy.

- Minor fixes to the man page thanks to Mark Andrews.

- Endian fixes to RTP and vat packet dumpers, thanks to Bruce Mah
  (bmah@cs.berkeley.edu).

- Added support for new dns types, thanks to Rainer Orth.

- Fixed tftp_print() to print the block number for ACKs.

- Document -dd and -ddd. Resulted from a bug report from Charlie Slater
  (cslater@imatek.com).

- Check return status from malloc/calloc/etc.

- Check return status from pcap_loop() so we can print an error and
  exit with a bad status if there were problems.

- Bail if ip option length is <= 0. Resulted from a bug report from
  Darren Reed (darrenr@vitruvius.arbld.unimelb.edu.au).

- Print out a little more information for sun rpc packets.

- Add suport for Kerberos 4 thanks to John Hawkinson (jhawk@mit.edu).

- Fixed the Fix EXTRACT_SHORT() and EXTRACT_LONG() macros (which were
  wrong on little endian machines).

- Fixed alignment bug in ipx_decode(). Thanks to Matt Crawford
  (crawdad@fnal.gov).

- Fix ntp_print() to not print garbage when the stratum is
  "unspecified." Thanks to Deus Ex Machina (root@belle.bork.com).

- Rewrote tcp options printer code to check for truncation. Added
  selective acknowledgment case.

- Fixed an endian bug in the ospf printer. Thanks to Jeffrey C Honig
  (jch@bsdi.com)

- Fix rip printer to handle 4.4 BSD sockaddr struct which only uses one
  octet for the sa_family member. Thanks to Yoshitaka Tokugawa
  (toku@dit.co.jp)

- Don't checksum ip header if we don't have all of it. Thanks to John
  Hawkinson (jhawk@mit.edu).

- Print out hostnames if possible in egp printer. Thanks to Jeffrey
  Honig (jhc@bsdi.com)


v3.1a1 Wed May  3 19:21:11 PDT 1995

- Include time.h when SVR4 is defined to avoid problems under Solaris
  2.3.

- Fix etheraddr_string() in the ETHER_SERVICE to return the saved
  strings, not the local buffer. Thanks to Stefan Petri
  (petri@ibr.cs.tu-bs.de).

- Detect when pcap raises the snaplen (e.g. with snit). Print a warning
  that the selected value was not used. Thanks to Pascal Hennequin
  (Pascal.Hennequin@hugo.int-evry.fr).

- Add a truncated packet test to print-nfs.c. Thanks to Pascal Hennequin.

- BYTEORDER -> BYTE_ORDER Thanks to Terry Kennedy (terry@spcvxa.spc.edu).

v3.0.3 Sun Oct  1 18:35:00 GMT 1995

- Although there never was a 3.0.3 release, the linux boys cleverly
  "released" one in late 1995.

v3.0.2 Thu Apr 20 21:28:16 PDT 1995

- Change configuration to not use gcc v2 flags with gcc v1.

- Redo gmt2local() so that it works under BSDI (which seems to return
  an empty timezone struct from gettimeofday()). Based on report from
  Terry Kennedy (terry@spcvxa.spc.edu).

- Change configure to recognize IP[0-9]* as "mips" SGI hardware. Based
  on report from Mark Andrews (mandrews@alias.com).

- Don't pass cc flags to gcc. Resulted from a bug report from Rainer
  Orth (ro@techfak.uni-bielefeld.de).

- Fixed printout of connection id for uncompressed tcp slip packets.
  Resulted from a bug report from Richard Stevens (rstevens@noao.edu).

- Hack around deficiency in Ultrix's make.

- Add ETHERTYPE_TRAIL define which is missing from irix5.

v3.0.1 Wed Aug 31 22:42:26 PDT 1994

- Fix problems with gcc2 vs. malloc() and read() prototypes under SunOS 4.

v3.0 Mon Jun 20 19:23:27 PDT 1994

- Added support for printing tcp option timestamps thanks to
  Mark Andrews (mandrews@alias.com).

- Reorganize protocol dumpers to take const pointers to packets so they
  never change the contents (i.e., they used to do endian conversions
  in place).  Previously, whenever more than one pass was taken over
  the packet, the packet contents would be dumped incorrectly (i.e.,
  the output form -x would be wrong on little endian machines because
  the protocol dumpers would modify the data).  Thanks to Charles Hannum
  (mycroft@gnu.ai.mit.edu) for reporting this problem.

- Added support for decnet protocol dumping thanks to Jeff Mogul
  (mogul@pa.dec.com).

- Fix bug that caused length of packet to be incorrectly printed
  (off by ether header size) for unknown ethernet types thanks
  to Greg Miller (gmiller@kayak.mitre.org).

- Added support for IPX protocol dumping thanks to Brad Parker
  (brad@fcr.com).

- Added check to verify IP header checksum under -v thanks to
  Brad Parker (brad@fcr.com).

- Move packet capture code to new libpcap library (which is
  packaged separately).

- Prototype everything and assume an ansi compiler.

- print-arp.c: Print hardware ethernet addresses if they're not
  what we expect.

- print-bootp.c: Decode the cmu vendor field. Add RFC1497 tags.
  Many helpful suggestions from Gordon Ross (gwr@jericho.mc.com).

- print-fddi.c: Improvements. Thanks to Jeffrey Mogul
  (mogul@pa.dec.com).

- print-icmp.c: Byte swap netmask before printing. Thanks to
  Richard Stevens (rstevens@noao.edu). Print icmp type when unknown.

- print-ip.c: Print the inner ip datagram of ip-in-ip encapsulated packets.
  By default, only the inner packet is dumped, appended with the token
  "(encap)".  Under -v, both the inner and output packets are dumped
  (on the same line).  Note that the filter applies to the original packet,
  not the encapsulated packet.  So if you run tcpdump on a net with an
  IP Multicast tunnel, you cannot filter out the datagrams using the
  conventional syntax.  (You can filter away all the ip-in-ip traffic
  with "not ip proto 4".)

- print-nfs.c: Keep pending rpc's in circular table. Add generic
  nfs header and remove os dependences. Thanks to Jeffrey Mogul.

- print-ospf.c: Improvements. Thanks to Jeffrey Mogul.

- tcpdump.c: Add -T flag allows interpretation of "vat", "wb", "rpc"
  (sunrpc) and rtp packets. Added "inbound" and "outbound" keywords
  Add && and || operators

v2.2.1 Tue Jun 6 17:57:22 PDT 1992

- Fix bug with -c flag.

v2.2 Fri May 22 17:19:41 PDT 1992

- savefile.c: Remove hack that shouldn't have been exported. Add
  truncate checks.

- Added the 'icmp' keyword.  For example, 'icmp[0] != 8 and icmp[0] != 0'
  matches non-echo/reply ICMP packets.

- Many improvements to filter code optimizer.

- Added 'multicast' keyword and extended the 'broadcast' keyword can now be
  so that protocol qualifications are allowed. For example, "ip broadcast"
  and "ether multicast" are valid filters.

- Added support for monitoring the loopback interface (i.e. 'tcpdump -i lo').
  Jeffrey Honig (jch@MITCHELL.CIT.CORNELL.EDU) contributed the kernel
  patches to netinet/if_loop.c.

- Added support for the Ungermann-Bass Ethernet on IBM/PC-RTs running AOS.
  Contact Jeffrey Honig (jch@MITCHELL.CIT.CORNELL.EDU) for the diffs.

- Added EGP and OSPF printers, thanks to Jeffrey Honig.

v2.1 Tue Jan 28 11:00:14 PST 1992

- Internal release (never publically exported).

v2.0.1 Sun Jan 26 21:10:10 PDT

- Various byte ordering fixes.

- Add truncation checks.

- inet.c: Support BSD style SIOCGIFCONF.

- nametoaddr.c: Handle multi addresses for single host.

- optimize.c: Rewritten.

- pcap-bpf.c: don't choke when we get ptraced. only set promiscuous
  for broadcast nets.

- print-atal.c: Fix an alignment bug (thanks to
  stanonik@nprdc.navy.mil) Add missing printf() argument.

- print-bootp.c: First attempt at decoding the vendor buffer.

- print-domain.c: Fix truncation checks.

- print-icmp.c: Calculate length of packets from the ip header.

- print-ip.c: Print frag id in decimal (so it's easier to match up
  with non-frags). Add support for ospf, egp and igmp.

- print-nfs.c: Lots of changes.

- print-ntp.c: Make some verbose output depend on -v.

- print-snmp.c: New version from John LoVerso.

- print-tcp.c: Print rfc1072 tcp options.

- tcpdump.c: Print "0x" prefix for %x formats. Always print 6 digits
  (microseconds) worth of precision. Fix uid bugs.

- A packet dumper has been added (thanks to Jeff Mogul of DECWRL).
  With this option, you can create an architecture independent binary
  trace file in real time, without the overhead of the packet printer.
  At a later time, the packets can be filtered (again) and printed.

- BSD is supported.  You must have BPF in your kernel.
  Since the filtering is now done in the kernel, fewer packets are
  dropped.  In fact, with BPF and the packet dumper option, a measly
  Sun 3/50 can keep up with a busy network.

- Compressed SLIP packets can now be dumped, provided you use our
  SLIP software and BPF.  These packets are dumped as any other IP
  packet; the compressed headers are dumped with the '-e' option.

- Machines with little-endian byte ordering are supported (thanks to
  Jeff Mogul).

- Ultrix 4.0 is supported (also thanks to Jeff Mogul).

- IBM RT and Stanford Enetfilter support has been added by
  Rayan Zachariassen <rayan@canet.ca>.  Tcpdump has been tested under
  both the vanilla Enetfilter interface, and the extended interface
  (#ifdef'd by IBMRTPC) present in the MERIT version of the Enetfilter.

- TFTP packets are now printed (requests only).

- BOOTP packets are now printed.

- SNMP packets are now printed. (thanks to John LoVerso of Xylogics).

- Sparc architectures, including the Sparcstation-1, are now
  supported thanks to Steve McCanne and Craig Leres.

- SunOS 4 is now supported thanks to Micky Liu of Columbia
  University (micky@cunixc.cc.columbia.edu).

- IP options are now printed.

- RIP packets are now printed.

- There's a -v flag that prints out more information than the
  default (e.g., it will enable printing of IP ttl, tos and id)
  and -q flag that prints out less (e.g., it will disable
  interpretation of AppleTalk-in-UDP).

- The grammar has undergone substantial changes (if you have an
  earlier version of tcpdump, you should re-read the manual
  entry).

  The most useful change is the addition of an expression
  syntax that lets you filter on arbitrary fields or values in the
  packet.  E.g., "ip[0] > 0x45" would print only packets with IP
  options, "tcp[13] & 3 != 0" would print only TCP SYN and FIN
  packets.

  The most painful change is that concatenation no longer means
  "and" -- e.g., you have to say "host foo and port bar" instead
  of "host foo port bar".  The up side to this down is that
  repeated qualifiers can be omitted, making most filter
  expressions shorter.  E.g., you can now say "ip host foo and
  (bar or baz)" to look at ip traffic between hosts foo and bar or
  between hosts foo and baz.  [The old way of saying this was "ip
  host foo and (ip host bar or ip host baz)".]

v2.0 Sun Jan 13 12:20:40 PST 1991

- Initial public release.<|MERGE_RESOLUTION|>--- conflicted
+++ resolved
@@ -1,10 +1,3 @@
-<<<<<<< HEAD
-Monday March. 11, 2015 guy@alum.mit.edu
-  Summary for 4.7.3 tcpdump release
-	Capsicum fixes for FreeBSD 10
-
-Monday March. 10, 2015 guy@alum.mit.edu
-=======
 Friday April 10, 2015 guy@alum.mit.edu
   Summary for 4.7.4 tcpdump release
 	RPKI to Router Protocol: Fix Segmentation Faults and other problems
@@ -16,7 +9,6 @@
 	Capsicum fixes for FreeBSD 10
 
 Tuesday March 10, 2015 mcr@sandelman.ca
->>>>>>> 8f017045
   Summary for 4.7.2 tcpdump release
 	DCCP: update Packet Types with RFC4340/IANA names
         fixes for CVE-2015-0261: IPv6 mobility header check issue
