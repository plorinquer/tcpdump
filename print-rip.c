--- conflicted
+++ resolved
@@ -211,11 +211,7 @@
 	} /* BSD_AFNUM_INET */
 	ND_PRINT("\n\t  %s, metric: %u",
                ipaddr_string(ndo, ni->rip_dest),
-<<<<<<< HEAD
-	       EXTRACT_BE_U_4(ni->rip_metric));
-=======
                EXTRACT_BE_U_4(ni->rip_metric));
->>>>>>> 150fa329
 	return (RIP_ROUTELEN);
 }
 
@@ -272,11 +268,7 @@
 		ND_PRINT("\n\t  AFI %s, %15s/%-2d, tag 0x%04x, metric: %u, next-hop: ",
                        tok2str(bsd_af_values, "%u", family),
                        ipaddr_string(ndo, ni->rip_dest),
-<<<<<<< HEAD
-		       mask2plen(EXTRACT_BE_U_4(ni->rip_dest_mask)),
-=======
                        mask2plen(EXTRACT_BE_U_4(ni->rip_dest_mask)),
->>>>>>> 150fa329
 		       EXTRACT_BE_U_2(ni->rip_tag),
 		       EXTRACT_BE_U_4(ni->rip_metric));
 		if (EXTRACT_BE_U_4(ni->rip_router))
